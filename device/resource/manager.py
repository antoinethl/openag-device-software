# Import python modules
import os, sys, glob, logging, subprocess, threading, time, urllib.request

# Import python types
from typing import Dict, List

# Import django modules
from django.db import connection  # so we can do raw sql queries

# Import app models
from app.models import EnvironmentModel, EventModel

# Import device utilities
from device.utilities import logger, accessors, constants
from device.utilities.statemachine import manager, modes
from device.utilities.state.main import State

# Import device managers
from device.iot.manager import IotManager
from device.utilities import network as network_utilities

# Initialize file paths
IMAGES_PATH = "data/images/*.png"
STORED_IMAGES_PATH = "data/images/stored/*.png"
LOGS_PATH = "data/logs/"
PERIPHERAL_LOGS_PATH = "data/logs/peripherals/"
SYSTEM_LOGS_PATH = "/var/log/"

# TODO Notes:
# Remove redundant functions accross connect, iot, update, resource, and upgrade
# We may just want many of these functions in the manager or in device utilities
# Adjust function and variable names to match python conventions
# Add static type checking
# Write tests
# Catch specific exceptions
# Pull out file path strings to top of file
# Inherit from state machine manager
# Always use get method to access dicts unless checking for KeyError (rare cases)
# Always use decorators to access shared state w/state.lock
# Use consistent names for class variables and state variables
# Always logger class from device utilities
# Make logic easy to read (descriptive variables, frequent comments, minimized nesting)


class ResourceManager(manager.StateMachineManager):
    """Manages critical resources: disk space and database capacity."""

    def __init__(self, state: State, iot: IotManager) -> None:
        """Initializes manager."""

        # Initialize parent class
        super().__init__()

        # Initialize parameters
        self.state = state
        self.iot = iot

        # Initialize logger
        self.logger = logger.Logger("Resource", "resource")
        self.logger.debug("Initializing manager")

        # Initialize state machine transitions
        self.transitions: Dict[str, List[str]] = {
            modes.NORMAL: [modes.SHUTDOWN, modes.ERROR],
            modes.ERROR: [modes.SHUTDOWN],
        }

        # Initialize state machine mode
        self.mode = modes.NORMAL

    @property
    def status(self) -> str:
        """Gets value from shared state."""
        return self.state.resource.get("status")  # type: ignore

    @status.setter
    def status(self, value: str) -> None:
        """Safely updates value in shared state."""
        with self.state.lock:
            self.state.resource["status"] = value

    @property
    def free_disk(self) -> str:
        """Gets value from shared state."""
        # TODO: Fix name
        return self.state.resource.get("available_disk_space")  # type: ignore

    @free_disk.setter
    def free_disk(self, value: str) -> None:
        """Safely updates value in shared state."""
        with self.state.lock:
            # TODO: Fix name
            self.state.resource["available_disk_space"] = value

    @property
    def free_memory(self) -> str:
        """Gets value from shared state."""
        return self.state.resource.get("free_memory")  # type: ignore

    @free_memory.setter
    def free_memory(self, value: str) -> None:
        """Safely updates value in shared state."""
        with self.state.lock:
            self.state.resource["free_memory"] = value

    @property
    def database_size(self) -> str:
        """Gets value from shared state."""
        return self.state.resource.get("database_size")  # type: ignore

    @database_size.setter
    def database_size(self, value: str) -> None:
        """Safely updates value in shared state."""
        with self.state.lock:
            self.state.resource["database_size"] = value

    ##### STATE MACHINE FUNCTIONS ######################################################

    def run(self) -> None:
        """Runs state machine."""

        # Loop forever
        while True:

            # Check if manager is shutdown
            if self.is_shutdown:
                break  # TODO: Fix name

            # Check for mode transitions
            if self.mode == modes.NORMAL:
                self.run_normal_mode()
            elif self.mode == modes.ERROR:
                self.run_error_mode()  # defined in parent classs
            elif self.mode == modes.SHUTDOWN:
                self.run_shutdown_mode()  # defined in parent class
            else:
                self.logger.critical("Invalid state machine mode")
                self.mode = modes.INVALID
                self.is_shutdown = True
                break

    def run_normal_mode(self) -> None:
        """Runs normal mode."""
        self.logger.debug("Entered NORMAL")

        # Initialize last update time
        last_update_time = 0.0
        update_interval = 300  # seconds -> 5 minutes

        # Loop forever
        while True:

            # Update connection and storage state every update interval
            if time.time() - last_update_time > update_interval:
                last_update_time = time.time()
                self.update_storage()

            # Check for events
            self.check_events()

            # Check for transitions
            if self.new_transition(modes.NORMAL):
                break

<<<<<<< HEAD
            # Update every 100ms
            time.sleep(0.1)  # TODO: Do we really need to update this frequently?
=======
    def delete_files(self, path, leave_newest=False):
        try:
            self.logger.info("Deleting all files in: " + path)
            imageFileList = glob.glob(path)
            imageFileList.sort()
            """ If we want to keep the newest 10 files, then make the list
                contain everything but the last 10 (if there are more than 10).
            """
            if leave_newest and len(imageFileList) > 10:
                imageFileList = imageFileList[: len(imageFileList) - 10]
            for imageFile in imageFileList:
                os.system("rm -f {}".format(imageFile))
        except Exception as e:
            self.logger.error(e)

    def clean_up_disk(self):
        """Delete most image and log files."""
        self.delete_files(IMAGE_DIR + "*.png")
        self.delete_files(IMAGE_DIR + "stored/*.png", leave_newest=True)
        self.delete_files(SYS_LOGS_DIR + "*.1")
        self.delete_files(LOGS_DIR + "*.1")
        self.delete_files(LOGSP_DIR + "*.1")

    def clean_up_database(self):
        """Delete all but the most recent 50 events and 
           environments from database."""
        try:
            self.logger.info("Cleaning up database.")
            # clean out the events
            qs = EventModel.objects.all()  # query set of all items
            eventCount = len(qs)
            if 50 < eventCount:
                # delete oldest items ordered by timestamp, leaving at most 50
                deleteUpToIndex = eventCount - 50
                oldest = EventModel.objects.order_by("timestamp")[:deleteUpToIndex]
                for obj in oldest:
                    obj.delete()

            # clean out the environments
            qs = EnvironmentModel.objects.all()  # query set of all items
            eventCount = len(qs)
            if 50 < eventCount:
                # delete oldest items ordered by timestamp, leaving at most 50
                deleteUpToIndex = eventCount - 50
                oldest = EnvironmentModel.objects.order_by("timestamp")[
                    :deleteUpToIndex
                ]
                for obj in oldest:
                    obj.delete()
>>>>>>> e311b01d

    ##### HELPER FUNCTIONS #############################################################

    def update_storage(self) -> None:
        """Updates storage information."""
        self.logger.debug("Updating storage")

        # Get storage information and update in shared state
        self.free_disk = self.get_free_disk()
        self.free_memory = self.get_free_memory()
        self.database_size = self.get_database_size()

        # Convert num strings to float
        free_disk = accessors.floatify_string(self.free_disk)
        free_memory = accessors.floatify_string(self.free_disk)

        # Check for low disk space (<50MB)
        if free_disk < 50.0 * constants.MEGABYTE:
            self.logger.warning("Low disk, remaining: {}".format(self.free_disk))
            low_disk = True
        else:
            low_disk = False

        # Check for low memory (<10MB)
        if free_memory < 10.0 * constants.MEGABYTE:
            self.logger.warning("Low memory, remaining: {}".format(self.free_memory))
            low_memory = True
        else:
            low_memory = False

        # Update status and notify cloud system if either resource is low
        if low_disk or low_memory:
            self.status = "Low resources, disk: {}, memory: {}".format(
                self.free_disk, self.free_memory
            )
            self.iot.publish_message("alert", self.status)  # type: ignore
        else:
            self.status = "OK"

        # Clear disk if low
        if low_disk:
            self.clean_up_disk()
            self.clean_up_database(keep=50)

    def get_free_disk(self) -> str:
        """Returns the amount of free disk space on Debian and OSX."""
        self.logger.debug("Getting free disk")

        # Build linux commands
        command1 = ["df", "-h", "/"]
        command2 = ["awk", "{print $4}"]
        command3 = ["tail", "-1"]

        # Tweak commands for OSX
        if sys.platform == "darwin":
            command1 = ["df", "-hg", "/"]  # show in G without chars

        # Get free disk
        try:
            with subprocess.Popen(command1, stdout=subprocess.PIPE) as process1:
                with subprocess.Popen(
                    command2, stdin=process1.stdout, stdout=subprocess.PIPE
                ) as process2:
                    with subprocess.Popen(
                        command3, stdin=process2.stdout, stdout=subprocess.PIPE
                    ) as process3:
                        free_disk = process3.stdout.read().decode("utf-8").rstrip()
        except Exception:
            self.logger.exception("Unable to get free disk, unhandled exception")
            return "Unknown"

        # Tweak response from OSX
        if sys.platform == "darwin":
            free_disk += "G"  # for OSX, add on 'G' like Linux

        # Successfully got free disk space
        self.logger.debug("Free disk: {}".format(free_disk))
        return free_disk

    def get_free_memory(self) -> str:
        """Return a string showing the amount of free RAM in Megabytes on 
        Debian/Linux and OSX."""
        self.logger.debug("Getting free memory")

        # Build linux commands
        command1 = ["free", "-ht"]
        command2 = ["awk", "{print $4}"]
        command3 = ["tail", "-1"]

        # Tweak commands for OSX
        if sys.platform == "darwin":
            command1 = ["top", "-l", "1", "-s", "0"]
            command2 = ["grep", "PhysMem"]
            command3 = ["awk", "{print $6}"]

        # Execute commands
        try:
            with subprocess.Popen(command1, stdout=subprocess.PIPE) as process1:
                with subprocess.Popen(
                    command2, stdin=process1.stdout, stdout=subprocess.PIPE
                ) as process2:
                    with subprocess.Popen(
                        command3, stdin=process2.stdout, stdout=subprocess.PIPE
                    ) as process3:
                        free_memory = process3.stdout.read().decode("utf-8").rstrip()
        except Exception as e:
            self.logger.exception("Unable to get free memory, unhandled exception")
            return "Unknown"

        # Successfully got free memory
        self.logger.debug("Free memory: {}".format(free_memory))
        return free_memory

    def get_database_size(self) -> str:
        """Gets database size as a string."""
        self.logger.debug("Getting database size")

        # Build query
        query = "select pg_size_pretty(pg_database_size('openag_brain'));"

        # Execute query
        try:
            with connection.cursor() as cursor:
                cursor.execute(query)
                result = cursor.fetchone()
                database_size = result[0]
        except Exception:
            self.logger.exception("Unable to get database size, unhandled exception")
            return "Unknown"

        # Successfully got database size
        self.logger.debug("Database size: {}".format(database_size))
        return database_size

    def clean_up_disk(self) -> None:
        """Cleans up disk by deleting all logs and old images."""
        self.logger.debug("Cleaning up disk")
        self.delete_files(IMAGES_PATH, keep=10)
        self.delete_files(STORED_IMAGES_PATH, keep=10)
        self.delete_files(SYSTEM_LOGS_PATH + "*.1")
        self.delete_files(LOGS_PATH + "*.1")
        self.delete_files(PERIPHERAL_LOGS_PATH + "*.1")

    def delete_files(self, path: str, keep: int = 0) -> None:
        """Deletes files in path with the option to keep specified number of files.
        Assumes files for keeping are named with timestamps."""
        self.logger.info("Deleting files in: {}, keeping: {}".format(path, keep))

        # TODO: Use file creation date metadata for determining oldest files

        # Get filepaths and sort by name
        filepaths = glob.glob(path)
        filepaths.sort()

        # Get number of files in path
        num_files = len(filepaths)

        # Check for too many files
        if num_files > keep:

            # Delete oldest files
            index = num_files - keep
            old_filepaths = filepaths[:index]
            for filepath in old_filepaths:
                os.system("rm -f {}".format(filepath))

    def clean_up_database(self, keep: int = 0) -> None:
        """Cleans up database, deletes old entries from event and environment tables."""
        self.logger.info("Cleaning up database")

        # Get number of event entries
        events = EventModel.objects.all()
        num_event_entries = len(events)

        # Check for too many event entries
        if num_event_entries > keep:

            # Delete oldest event entries
            index = num_event_entries - keep
            old_events = EventModel.objects.order_by("timestamp")[:index]
            for event in old_events:
                event.delete()

        # Get number of environment entries
        environments = EnvironmentModel.objects.all()
        num_environment_entries = len(environments)

        # Check for too many environment entries
        if num_environment_entries > keep:

            # Delete oldest environment entries
            index = num_environment_entries - keep
            old_environments = EnvironmentModel.objects.order_by("timestamp")[:index]
            for environment in old_environments:
                environment.delete()<|MERGE_RESOLUTION|>--- conflicted
+++ resolved
@@ -61,8 +61,7 @@
 
         # Initialize state machine transitions
         self.transitions: Dict[str, List[str]] = {
-            modes.NORMAL: [modes.SHUTDOWN, modes.ERROR],
-            modes.ERROR: [modes.SHUTDOWN],
+            modes.NORMAL: [modes.SHUTDOWN, modes.ERROR], modes.ERROR: [modes.SHUTDOWN]
         }
 
         # Initialize state machine mode
@@ -162,60 +161,8 @@
             if self.new_transition(modes.NORMAL):
                 break
 
-<<<<<<< HEAD
             # Update every 100ms
             time.sleep(0.1)  # TODO: Do we really need to update this frequently?
-=======
-    def delete_files(self, path, leave_newest=False):
-        try:
-            self.logger.info("Deleting all files in: " + path)
-            imageFileList = glob.glob(path)
-            imageFileList.sort()
-            """ If we want to keep the newest 10 files, then make the list
-                contain everything but the last 10 (if there are more than 10).
-            """
-            if leave_newest and len(imageFileList) > 10:
-                imageFileList = imageFileList[: len(imageFileList) - 10]
-            for imageFile in imageFileList:
-                os.system("rm -f {}".format(imageFile))
-        except Exception as e:
-            self.logger.error(e)
-
-    def clean_up_disk(self):
-        """Delete most image and log files."""
-        self.delete_files(IMAGE_DIR + "*.png")
-        self.delete_files(IMAGE_DIR + "stored/*.png", leave_newest=True)
-        self.delete_files(SYS_LOGS_DIR + "*.1")
-        self.delete_files(LOGS_DIR + "*.1")
-        self.delete_files(LOGSP_DIR + "*.1")
-
-    def clean_up_database(self):
-        """Delete all but the most recent 50 events and 
-           environments from database."""
-        try:
-            self.logger.info("Cleaning up database.")
-            # clean out the events
-            qs = EventModel.objects.all()  # query set of all items
-            eventCount = len(qs)
-            if 50 < eventCount:
-                # delete oldest items ordered by timestamp, leaving at most 50
-                deleteUpToIndex = eventCount - 50
-                oldest = EventModel.objects.order_by("timestamp")[:deleteUpToIndex]
-                for obj in oldest:
-                    obj.delete()
-
-            # clean out the environments
-            qs = EnvironmentModel.objects.all()  # query set of all items
-            eventCount = len(qs)
-            if 50 < eventCount:
-                # delete oldest items ordered by timestamp, leaving at most 50
-                deleteUpToIndex = eventCount - 50
-                oldest = EnvironmentModel.objects.order_by("timestamp")[
-                    :deleteUpToIndex
-                ]
-                for obj in oldest:
-                    obj.delete()
->>>>>>> e311b01d
 
     ##### HELPER FUNCTIONS #############################################################
 
