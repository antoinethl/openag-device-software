--- conflicted
+++ resolved
@@ -380,77 +380,122 @@
             self.logger.exception("Unable to run sunrise demo driver")
             return
 
+        # Initialize sunrise properties
         delay_fast = 0.001
         pause = 0.5
         steps_delta_slow = 1
         steps_delta_fast = 10
         steps_min = 0
         steps_max = 100
-        channel_lists = [["FR"], ["R"], ["WW"], [ "CW" ]]
-
-        try:
-            while True: # Loop forever
-                if not self.queue.empty(): # Check for events
-                    return
-
-                for channel_list in channel_lists: # sun RISE
-                    delta = steps_delta_fast # multiple channels, so go fast
-                    if 1 == len(channel_list):
-                        # one channel, so go slow
-                        delta = steps_delta_slow
-
-                    for channel in channel_list:
-                        step = steps_min
-                        while step <= steps_max:
+        channel_lists = [["FR"], ["R"], ["WW"], ["CW"]]
+
+        # Loop forever
+        while True:
+
+            # Simulate sunrise
+            for channel_list in channel_lists:
+
+                # Set step delta
+                if len(channel_list) == 1:
+                    step_delta = steps_delta_slow
+                else:
+                    step_delta = steps_delta_dast
+
+                # Run through all channels in list
+                for channel in channel_list:
+
+                    # Run through all steps
+                    step = steps_min
+                    while step <= steps_max:
+
+                        # Set output on driver
+                        message = "Setting channel {} to {}%".format(channel, step)
+                        self.logger.debug(message)
+                        try:
                             self.manager.driver.set_output(channel, step)
-                            print('{} {}'.format(channel, step))
-                            step += delta
-                            time.sleep(delay_fast)
+                        except Exception as e:
+                            message = "Unable to set output, unhandled exception: {}".format(
+                                type(e)
+                            )
+                            self.logger.exception(message)
+
+                        # Increment step
+                        step += step_delta
+
+                        # Check for events
+                        if not self.queue.empty():
+                            return
+
+                        # Wait delay time
+                        time.sleep(delay_fast)
+
+                    # Set step max
+                    try:
                         self.manager.driver.set_output(channel, steps_max)
-                print('pause')
-                time.sleep(pause) # pause at noon
-
-                for channel_list in reversed(channel_lists): # sun SET
-                    delta = steps_delta_fast # multiple channels, so go fast
-                    if 1 == len(channel_list):
-                        # one channel, so go slow
-                        delta = steps_delta_slow
-
-                    for channel in channel_list:
-                        step = steps_max
-                        while step >= steps_min:
-                            self.manager.driver.set_output(channel, step)
-                            print('{} {}'.format(channel, step))
-                            step -= delta
-                            time.sleep(delay_fast)
-                        self.manager.driver.set_output(channel, steps_min)
-                print('pause')
-                time.sleep(pause) # pause at midnight
-
-<<<<<<< HEAD
+                    except Exception as e:
+                        message = "Unable to set output, unhandled exception: {}".format(
+                            type(e)
+                        )
+                        self.logger.exception(message)
+
+            # Simulate noon
+            time.sleep(pause)
+
             # Check for events
             if not self.queue.empty():
                 return
 
-            # Turn on red channel
-            try:
-                self.manager.driver.set_output("R", 100)
-            except Exception as e:
-                self.logger.exception("Unable to run sunrise demo")
-                return
-
-            # Update every 100ms
-            time.sleep(0.5)
+            # Simulate sunset
+            for channel_list in reversed(channel_lists):
+
+                # Set step delta
+                if len(channel_list) == 1:
+                    step_delta = steps_delta_slow
+                else:
+                    step_delta = steps_delta_dast
+
+                # Run through all channels in list
+                for channel in channel_list:
+
+                    # Run through all steps
+                    step = steps_max
+                    while step >= steps_min:
+
+                        # Set output on driver
+                        message = "Setting channel {} to {}%".format(channel, step)
+                        self.logger.debug(message)
+                        try:
+                            self.manager.driver.set_output(channel, step)
+                        except Exception as e:
+                            message = "Unable to set output, unhandled exception: {}".format(
+                                type(e)
+                            )
+                            self.logger.exception(message)
+
+                        # Decrement step
+                        step -= step_delta
+
+                        # Check for events
+                        if not self.queue.empty():
+                            return
+
+                        # Wait delay time
+                        time.sleep(delay_fast)
+
+                    # Set step min
+                    try:
+                        self.manager.driver.set_output(channel, steps_min)
+                    except Exception as e:
+                        message = "Unable to set output, unhandled exception: {}".format(
+                            type(e)
+                        )
+                        self.logger.exception(message)
+
+            # Simulate mignight
+            time.sleep(pause)
 
             # Check for events
             if not self.queue.empty():
-                return
-
-            # Turn on warm white channel
-            try:
-                self.manager.driver.set_output("WW", 100)
-            except Exception as e:
-                self.logger.exception("Unable to run sunrise demo")
                 return
 
     def orbit(self) -> Tuple[str, int]:
@@ -529,9 +574,4 @@
                     return
 
                 # Update every 0.5
-                time.sleep(0.5)
-=======
-        except Exception as e:
-            self.logger.exception("Unable to run sunrise demo")
-            return
->>>>>>> 0537ddfb
+                time.sleep(0.5)