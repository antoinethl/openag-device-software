--- conflicted
+++ resolved
@@ -1,595 +1,596 @@
-<<<<<<< HEAD
 TURN_ON = "Turn On"
 TURN_OFF = "Turn Off"
 SET_CHANNEL = "Set Channel"
 FADE = "Fade"
-=======
-# Import standard python modules
-import time, json
-
-# Import python types
-from typing import Optional, List, Dict, Any, Tuple
-
-# Import device utilities
-from device.utilities.modes import Modes
-
-# Import peripheral event mixin
-from device.peripherals.classes.peripheral.events import PeripheralEvents
-
-# Import peripheral utilities
-from device.peripherals.utilities import light
-
-# Import driver exceptions
-from device.peripherals.classes.peripheral.exceptions import DriverError
-
-# Initialze vars
-TURN_ON_EVENT = "Turn On"
-TURN_OFF_EVENT = "Turn Off"
-SET_CHANNEL_EVENT = "Set Channel"
-FADE_EVENT = "Fade"
-SUNRISE_EVENT = "Sunrise"
-
-
-class LEDDAC5578Events(PeripheralEvents):  # type: ignore
-    """Peripheral event handler."""
-
-    # Initialize var types
-    mode: str
-    request: Optional[Dict[str, Any]]
-
-    def create_peripheral_specific_event(
-        self, request: Dict[str, Any]
-    ) -> Tuple[str, int]:
-        """Processes peripheral specific event."""
-        if request["type"] == TURN_ON_EVENT:
-            return self.turn_on()
-        elif request["type"] == TURN_OFF_EVENT:
-            return self.turn_off()
-        elif request["type"] == SET_CHANNEL_EVENT:
-            return self.set_channel(request)
-        elif request["type"] == FADE_EVENT:
-            return self.fade()
-        elif request["type"] == SUNRISE_EVENT:
-            return self.sunrise()
-        else:
-            return "Unknown event request type", 400
-
-    def check_peripheral_specific_events(self, request: Dict[str, Any]) -> None:
-        """Checks peripheral specific events."""
-        if request["type"] == TURN_ON_EVENT:
-            self._turn_on()
-        elif request["type"] == TURN_OFF_EVENT:
-            self._turn_off()
-        elif request["type"] == SET_CHANNEL_EVENT:
-            self._set_channel(request)
-        elif request["type"] == FADE_EVENT:
-            self._fade()
-        elif request["type"] == SUNRISE_EVENT:
-            self._sunrise()
-        else:
-            message = "Invalid event request type in queue: {}".format(request["type"])
-            self.logger.error(message)
-
-    def turn_on(self) -> Tuple[str, int]:
-        """Pre-processes turn on event request."""
-        self.logger.debug("Pre-processing turn on event request")
-
-        # Require mode to be in manual
-        if self.mode != Modes.MANUAL:
-            return "Must be in manual mode", 400
-
-        # Add event request to event queue
-        request = {"type": TURN_ON_EVENT}
-        self.queue.put(request)
-
-        # Successfully turned on
-        return "Turning on", 200
-
-    def _turn_on(self) -> None:
-        """Processes turn on event request."""
-        self.logger.debug("Processing turn on event request")
-
-        # Require mode to be in manual
-        if self.mode != Modes.MANUAL:
-            self.logger.critical("Tried to turn on from {} mode".format(self.mode))
-
-        # Turn on driver and update reported variables
-        try:
-            self.manager.channel_setpoints = self.manager.driver.turn_on()
-            self.manager.update_reported_variables()
-        except DriverError as e:
-            self.mode = Modes.ERROR
-            message = "Unable to turn on: {}".format(e)
-            self.logger.debug(message)
-        except:
-            self.mode = Modes.ERROR
-            message = "Unable to turn on, unhandled exception"
-            self.logger.exception(message)
-
-    def turn_off(self) -> Tuple[str, int]:
-        """Pre-processes turn off event request."""
-        self.logger.debug("Pre-processing turn off event request")
-
-        # Require mode to be in manual
-        if self.mode != Modes.MANUAL:
-            return "Must be in manual mode", 400
-
-        # Add event request to event queue
-        request = {"type": TURN_OFF_EVENT}
-        self.queue.put(request)
-
-        # Successfully turned off
-        return "Turning off", 200
-
-    def _turn_off(self) -> None:
-        """Processes turn off event request."""
-        self.logger.debug("Processing turn off event request")
-
-        # Require mode to be in manual
-        if self.mode != Modes.MANUAL:
-            self.logger.critical("Tried to turn off from {} mode".format(self.mode))
-
-        # Turn off driver and update reported variables
-        try:
-            self.manager.channel_setpoints = self.manager.driver.turn_off()
-            self.manager.update_reported_variables()
-        except DriverError as e:
-            self.mode = Modes.ERROR
-            message = "Unable to turn off: {}".format(e)
-            self.logger.debug(message)
-        except:
-            self.mode = Modes.ERROR
-            message = "Unable to turn off, unhandled exception"
-            self.logger.exception(message)
-
-    def set_channel(self, request: Dict[str, Any]) -> Tuple[str, int]:
-        """Pre-processes set channel event request."""
-        self.logger.debug("Pre-processing set channel event request")
-
-        # Require mode to be in manual
-        if self.mode != Modes.MANUAL:
-            message = "Must be in manual mode"
-            self.logger.debug(message)
-            return message, 400
-
-        # Get request parameters
-        try:
-            response = request["value"].split(",")
-            channel = str(response[0])
-            percent = float(response[1])
-        except KeyError as e:
-            message = "Unable to set channel, invalid request parameter: {}".format(e)
-            self.logger.debug(message)
-            return message, 400
-        except ValueError as e:
-            message = "Unable to set channel, {}".format(e)
-            self.logger.debug(message)
-            return message, 400
-        except:
-            message = "Unable to set channel, unhandled exception"
-            self.logger.exception(message)
-            return message, 500
-
-        # Verify channel name
-        if channel not in self.manager.channel_names:
-            message = "Invalid channel name: {}".format(channel)
-            self.logger.debug(message)
-            return message, 400
-
-        # Verify percent
-        if percent < 0 or percent > 100:
-            message = "Unable to set channel, invalid intensity: {:.0F}%".format(
-                percent
-            )
-            self.logger.debug(message)
-            return message, 400
-
-        # Add event request to event queue
-        request = {"type": SET_CHANNEL_EVENT, "channel": channel, "percent": percent}
-        self.queue.put(request)
-
-        # Return response
-        return "Setting {} to {:.0F}%".format(channel, percent), 200
-
-    def _set_channel(self, request: Dict[str, Any]) -> None:
-        """Processes set channel event request."""
-        self.logger.debug("Processing set channel event")
-
-        # Require mode to be in manual
-        if self.mode != Modes.MANUAL:
-            self.logger.critical("Tried to set channel from {} mode".format(self.mode))
-
-        # Get channel and percent
-        channel = request.get("channel")
-        percent = float(request.get("percent"))  # type: ignore
-
-        # Set channel and update reported variables
-        try:
-            self.manager.driver.set_output(channel, percent)
-            self.manager.channel_setpoints[channel] = percent
-            self.manager.update_reported_variables()
-        except DriverError as e:
-            self.mode = Modes.ERROR
-            message = "Unable to set channel: {}".format(e)
-            self.logger.debug(message)
-        except:
-            self.mode = Modes.ERROR
-            message = "Unable to set channel, unhandled exception"
-            self.logger.exception(message)
-
-    def fade(self) -> Tuple[str, int]:
-        """Pre-processes fade event request."""
-        self.logger.debug("Pre-processing fade event request")
-
-        # Require mode to be in manual
-        if self.mode != Modes.MANUAL:
-            return "Must be in manual mode", 400
-
-        # Add event request to event queue
-        request = {"type": FADE_EVENT}
-        self.queue.put(request)
-
-        # Return not implemented yet
-        return "Fading", 200
-
-    def _fade(self, channel_name: Optional[str] = None) -> None:
-        """Processes fade event request."""
-        self.logger.debug("Fading")
-
-        # Require mode to be in manual
-        if self.mode != Modes.MANUAL:
-            self.logger.critical("Tried to fade from {} mode".format(self.mode))
-
-        # Turn off channels
-        try:
-            self.manager.driver.turn_off()
-        except Exception as e:
-            self.logger.exception("Unable to fade driver")
-            return
-
-        # delay = 0.01 # too fast
-        # delay = 0.05 # a bit choppy
-        delay = 0.025
-
-        # Fade up at exp(1.6)
-        steps_up1 = [
-            0,
-            1,
-            2,
-            3,
-            4,
-            5,
-            6,
-            7,
-            8,
-            9,
-            10,
-            11,
-            13,
-            14,
-            15,
-            17,
-            18,
-            20,
-            21,
-            23,
-            25,
-            27,
-            29,
-            30,
-            33,
-            35,
-            37,
-            39,
-            41,
-            43,
-            46,
-            48,
-            50,
-            53,
-            55,
-            58,
-            60,
-            62,
-            64,
-            68,
-            71,
-            73,
-            76,
-            78,
-            81,
-            84,
-            87,
-            90,
-            93,
-            95,
-            97,
-            100,
-        ]
-        steps_up2 = [
-            0,
-            1,
-            3,
-            5,
-            7,
-            9,
-            11,
-            13,
-            15,
-            17,
-            20,
-            22,
-            24,
-            27,
-            30,
-            33,
-            36,
-            39,
-            43,
-            46,
-            49,
-            53,
-            56,
-            60,
-            64,
-            68,
-            72,
-            76,
-            80,
-            84,
-            88,
-            93,
-            97,
-            100,
-        ]
-        steps_up3 = [
-            0,
-            1,
-            3,
-            5,
-            9,
-            13,
-            17,
-            22,
-            27,
-            33,
-            39,
-            46,
-            53,
-            60,
-            68,
-            76,
-            84,
-            93,
-            100,
-        ]
-
-        # Group channels by type
-        channels = self.manager.driver.get_channels()
-        channels_by_type = {}  # dict of channel types > list
-        for cname in channels:
-            cdict = channels[cname]
-            ctype = cdict.get("type")
-            if not ctype:
-                continue
-            channel_list = channels_by_type.get(ctype, [])
-            channel_list.append(cname)
-            channels_by_type[ctype] = channel_list
-
-        # Loop forever
-        while True:
-
-            # Get list of all channels of the same type
-            for channel_type in channels_by_type:
-
-                steps = steps_up1
-                if 3 == len(channels_by_type[channel_type]):
-                    steps = steps_up3
-                elif 2 == len(channels_by_type[channel_type]):
-                    steps = steps_up2
-
-                # Loop up through all channels (of the same type) at same time
-                for step in steps:
-                    for channel_name in channels_by_type[channel_type]:
-
-                        start_time = get_start_time()
-
-                        # Set driver output
-                        self.logger.info("Channel {}: {}%".format(channel_name, step))
-                        try:
-                            self.manager.driver.set_output(channel_name, step)
-                        except Exception as e:
-                            self.logger.exception("Unable to fade driver")
-                            return
-
-                        if not self.queue.empty():  # Check for events
-                            return
-
-                        delay_until(start_time, delay)
-
-                # Loop down through all channels (of the same type) at same time
-                for step in reversed(steps):
-                    for channel_name in reversed(channels_by_type[channel_type]):
-
-                        start_time = get_start_time()
-                        # Set driver output
-                        self.logger.info("Channel {}: {}%".format(channel_name, step))
-                        try:
-                            self.manager.driver.set_output(channel_name, step)
-                        except Exception as e:
-                            self.logger.exception("Unable to fade driver")
-                            return
-
-                        if not self.queue.empty():  # Check for events
-                            return
-
-                        delay_until(start_time, delay)
-
-    def sunrise(self) -> Tuple[str, int]:
-        """Pre-processes sunrise event request."""
-        self.logger.debug("Pre-processing sunrise event request")
-
-        # Require mode to be in manual
-        if self.mode != Modes.MANUAL:
-            return "Must be in manual mode", 400
-
-        # Get channel names from config
-        channel_outputs = self.manager.driver.build_channel_outputs(0)
-        channel_names = channel_outputs.keys()
-
-        # Check required channels exist in config
-        required_channel_names = ["R", "FR", "WW", "CW", "G", "B"]
-        for channel_name in required_channel_names:
-            if channel_name not in channel_names:
-                message = "Config must have channel named: {}".format(channel_name)
-                return message, 500
-
-        # Add event request to event queue
-        request = {"type": SUNRISE_EVENT}
-        self.queue.put(request)
-
-        # Return not implemented yet
-        return "Starting sunrise demo", 200
-
-    def _sunrise(self) -> None:
-        """Processes sunrise event request."""
-        self.logger.debug("Starting sunrise demo")
-
-        # Require mode to be in manual
-        if self.mode != Modes.MANUAL:
-            self.logger.critical(
-                "Tried to start sunrise demo from {} mode".format(self.mode)
-            )
-
-        # Turn off channels
-        try:
-            self.manager.driver.turn_off()
-        except Exception as e:
-            self.logger.exception("Unable to run sunrise demo driver")
-            return
-
-        # Initialize sunrise properties
-        delay_fast = 0.001
-        pause = 0.5
-        delay_fast = 0.01
-        pause = 1.0
-        step_delta_slow = 1
-        step_delta_fast = 10
-        steps_min = 0
-        steps_max = 100
-        channel_lists = [["FR"], ["R"], ["WW"], ["CW"]]
-
-        # Loop forever
-        while True:
-
-            # Simulate sunrise
-            for channel_list in channel_lists:
-
-                # Set step delta
-                step_delta = step_delta_fast
-
-                # Run through all channels in list
-                for channel in channel_list:
-
-                    # Run through all steps
-                    step = steps_min
-                    while step <= steps_max:
-
-                        # Set output on driver
-                        message = "Setting channel {} to {}%".format(channel, step)
-                        self.logger.debug(message)
-                        try:
-                            self.manager.driver.set_output(channel, step)
-                        except Exception as e:
-                            message = "Unable to set output, unhandled exception: {}".format(
-                                type(e)
-                            )
-                            self.logger.exception(message)
-
-                        # Increment step
-                        step += step_delta
-
-                        # Check for events
-                        if not self.queue.empty():
-                            return
-
-                        # Wait delay time
-                        time.sleep(delay_fast)
-
-                    # Set step max
-                    try:
-                        self.manager.driver.set_output(channel, steps_max)
-                    except Exception as e:
-                        message = "Unable to set output, unhandled exception: {}".format(
-                            type(e)
-                        )
-                        self.logger.exception(message)
-
-            # Simulate noon
-            time.sleep(pause)
-
-            # Check for events
-            if not self.queue.empty():
-                return
-
-            # Simulate sunset
-            for channel_list in reversed(channel_lists):
-
-                # Set step delta
-                step_delta = step_delta_fast
-
-                # Run through all channels in list
-                for channel in channel_list:
-
-                    # Run through all steps
-                    step = steps_max
-                    while step >= steps_min:
-
-                        # Set output on driver
-                        message = "Setting channel {} to {}%".format(channel, step)
-                        self.logger.debug(message)
-                        try:
-                            self.manager.driver.set_output(channel, step)
-                        except Exception as e:
-                            message = "Unable to set output, unhandled exception: {}".format(
-                                type(e)
-                            )
-                            self.logger.exception(message)
-
-                        # Decrement step
-                        step -= step_delta
-
-                        # Check for events
-                        if not self.queue.empty():
-                            return
-
-                        # Wait delay time
-                        time.sleep(delay_fast)
-
-                    # Set step min
-                    try:
-                        self.manager.driver.set_output(channel, steps_min)
-                    except Exception as e:
-                        message = "Unable to set output, unhandled exception: {}".format(
-                            type(e)
-                        )
-                        self.logger.exception(message)
-
-            # Simulate mignight
-            time.sleep(pause)
-
-            # Check for events
-            if not self.queue.empty():
-                return
-
-
-def get_start_time() -> float:
-    return time.time()
-
-
-def delay_until(start_time: float, delay: float) -> None:
-    now = time.time()
-    if now - start_time < delay:
-        time.sleep(delay - (now - start_time))
-    return
->>>>>>> e311b01d
+
+
+##### LEGACY CODE, TODO: Re-implement sunrise in manager.py ###
+
+# # Import standard python modules
+# import time, json
+
+# # Import python types
+# from typing import Optional, List, Dict, Any, Tuple
+
+# # Import device utilities
+# from device.utilities.modes import Modes
+
+# # Import peripheral event mixin
+# from device.peripherals.classes.peripheral.events import PeripheralEvents
+
+# # Import peripheral utilities
+# from device.peripherals.utilities import light
+
+# # Import driver exceptions
+# from device.peripherals.classes.peripheral.exceptions import DriverError
+
+# # Initialze vars
+# TURN_ON_EVENT = "Turn On"
+# TURN_OFF_EVENT = "Turn Off"
+# SET_CHANNEL_EVENT = "Set Channel"
+# FADE_EVENT = "Fade"
+# SUNRISE_EVENT = "Sunrise"
+
+
+# class LEDDAC5578Events(PeripheralEvents):  # type: ignore
+#     """Peripheral event handler."""
+
+#     # Initialize var types
+#     mode: str
+#     request: Optional[Dict[str, Any]]
+
+#     def create_peripheral_specific_event(
+#         self, request: Dict[str, Any]
+#     ) -> Tuple[str, int]:
+#         """Processes peripheral specific event."""
+#         if request["type"] == TURN_ON_EVENT:
+#             return self.turn_on()
+#         elif request["type"] == TURN_OFF_EVENT:
+#             return self.turn_off()
+#         elif request["type"] == SET_CHANNEL_EVENT:
+#             return self.set_channel(request)
+#         elif request["type"] == FADE_EVENT:
+#             return self.fade()
+#         elif request["type"] == SUNRISE_EVENT:
+#             return self.sunrise()
+#         else:
+#             return "Unknown event request type", 400
+
+#     def check_peripheral_specific_events(self, request: Dict[str, Any]) -> None:
+#         """Checks peripheral specific events."""
+#         if request["type"] == TURN_ON_EVENT:
+#             self._turn_on()
+#         elif request["type"] == TURN_OFF_EVENT:
+#             self._turn_off()
+#         elif request["type"] == SET_CHANNEL_EVENT:
+#             self._set_channel(request)
+#         elif request["type"] == FADE_EVENT:
+#             self._fade()
+#         elif request["type"] == SUNRISE_EVENT:
+#             self._sunrise()
+#         else:
+#             message = "Invalid event request type in queue: {}".format(request["type"])
+#             self.logger.error(message)
+
+#     def turn_on(self) -> Tuple[str, int]:
+#         """Pre-processes turn on event request."""
+#         self.logger.debug("Pre-processing turn on event request")
+
+#         # Require mode to be in manual
+#         if self.mode != Modes.MANUAL:
+#             return "Must be in manual mode", 400
+
+#         # Add event request to event queue
+#         request = {"type": TURN_ON_EVENT}
+#         self.queue.put(request)
+
+#         # Successfully turned on
+#         return "Turning on", 200
+
+#     def _turn_on(self) -> None:
+#         """Processes turn on event request."""
+#         self.logger.debug("Processing turn on event request")
+
+#         # Require mode to be in manual
+#         if self.mode != Modes.MANUAL:
+#             self.logger.critical("Tried to turn on from {} mode".format(self.mode))
+
+#         # Turn on driver and update reported variables
+#         try:
+#             self.manager.channel_setpoints = self.manager.driver.turn_on()
+#             self.manager.update_reported_variables()
+#         except DriverError as e:
+#             self.mode = Modes.ERROR
+#             message = "Unable to turn on: {}".format(e)
+#             self.logger.debug(message)
+#         except:
+#             self.mode = Modes.ERROR
+#             message = "Unable to turn on, unhandled exception"
+#             self.logger.exception(message)
+
+#     def turn_off(self) -> Tuple[str, int]:
+#         """Pre-processes turn off event request."""
+#         self.logger.debug("Pre-processing turn off event request")
+
+#         # Require mode to be in manual
+#         if self.mode != Modes.MANUAL:
+#             return "Must be in manual mode", 400
+
+#         # Add event request to event queue
+#         request = {"type": TURN_OFF_EVENT}
+#         self.queue.put(request)
+
+#         # Successfully turned off
+#         return "Turning off", 200
+
+#     def _turn_off(self) -> None:
+#         """Processes turn off event request."""
+#         self.logger.debug("Processing turn off event request")
+
+#         # Require mode to be in manual
+#         if self.mode != Modes.MANUAL:
+#             self.logger.critical("Tried to turn off from {} mode".format(self.mode))
+
+#         # Turn off driver and update reported variables
+#         try:
+#             self.manager.channel_setpoints = self.manager.driver.turn_off()
+#             self.manager.update_reported_variables()
+#         except DriverError as e:
+#             self.mode = Modes.ERROR
+#             message = "Unable to turn off: {}".format(e)
+#             self.logger.debug(message)
+#         except:
+#             self.mode = Modes.ERROR
+#             message = "Unable to turn off, unhandled exception"
+#             self.logger.exception(message)
+
+#     def set_channel(self, request: Dict[str, Any]) -> Tuple[str, int]:
+#         """Pre-processes set channel event request."""
+#         self.logger.debug("Pre-processing set channel event request")
+
+#         # Require mode to be in manual
+#         if self.mode != Modes.MANUAL:
+#             message = "Must be in manual mode"
+#             self.logger.debug(message)
+#             return message, 400
+
+#         # Get request parameters
+#         try:
+#             response = request["value"].split(",")
+#             channel = str(response[0])
+#             percent = float(response[1])
+#         except KeyError as e:
+#             message = "Unable to set channel, invalid request parameter: {}".format(e)
+#             self.logger.debug(message)
+#             return message, 400
+#         except ValueError as e:
+#             message = "Unable to set channel, {}".format(e)
+#             self.logger.debug(message)
+#             return message, 400
+#         except:
+#             message = "Unable to set channel, unhandled exception"
+#             self.logger.exception(message)
+#             return message, 500
+
+#         # Verify channel name
+#         if channel not in self.manager.channel_names:
+#             message = "Invalid channel name: {}".format(channel)
+#             self.logger.debug(message)
+#             return message, 400
+
+#         # Verify percent
+#         if percent < 0 or percent > 100:
+#             message = "Unable to set channel, invalid intensity: {:.0F}%".format(
+#                 percent
+#             )
+#             self.logger.debug(message)
+#             return message, 400
+
+#         # Add event request to event queue
+#         request = {"type": SET_CHANNEL_EVENT, "channel": channel, "percent": percent}
+#         self.queue.put(request)
+
+#         # Return response
+#         return "Setting {} to {:.0F}%".format(channel, percent), 200
+
+#     def _set_channel(self, request: Dict[str, Any]) -> None:
+#         """Processes set channel event request."""
+#         self.logger.debug("Processing set channel event")
+
+#         # Require mode to be in manual
+#         if self.mode != Modes.MANUAL:
+#             self.logger.critical("Tried to set channel from {} mode".format(self.mode))
+
+#         # Get channel and percent
+#         channel = request.get("channel")
+#         percent = float(request.get("percent"))  # type: ignore
+
+#         # Set channel and update reported variables
+#         try:
+#             self.manager.driver.set_output(channel, percent)
+#             self.manager.channel_setpoints[channel] = percent
+#             self.manager.update_reported_variables()
+#         except DriverError as e:
+#             self.mode = Modes.ERROR
+#             message = "Unable to set channel: {}".format(e)
+#             self.logger.debug(message)
+#         except:
+#             self.mode = Modes.ERROR
+#             message = "Unable to set channel, unhandled exception"
+#             self.logger.exception(message)
+
+#     def fade(self) -> Tuple[str, int]:
+#         """Pre-processes fade event request."""
+#         self.logger.debug("Pre-processing fade event request")
+
+#         # Require mode to be in manual
+#         if self.mode != Modes.MANUAL:
+#             return "Must be in manual mode", 400
+
+#         # Add event request to event queue
+#         request = {"type": FADE_EVENT}
+#         self.queue.put(request)
+
+#         # Return not implemented yet
+#         return "Fading", 200
+
+#     def _fade(self, channel_name: Optional[str] = None) -> None:
+#         """Processes fade event request."""
+#         self.logger.debug("Fading")
+
+#         # Require mode to be in manual
+#         if self.mode != Modes.MANUAL:
+#             self.logger.critical("Tried to fade from {} mode".format(self.mode))
+
+#         # Turn off channels
+#         try:
+#             self.manager.driver.turn_off()
+#         except Exception as e:
+#             self.logger.exception("Unable to fade driver")
+#             return
+
+#         # delay = 0.01 # too fast
+#         # delay = 0.05 # a bit choppy
+#         delay = 0.025
+
+#         # Fade up at exp(1.6)
+#         steps_up1 = [
+#             0,
+#             1,
+#             2,
+#             3,
+#             4,
+#             5,
+#             6,
+#             7,
+#             8,
+#             9,
+#             10,
+#             11,
+#             13,
+#             14,
+#             15,
+#             17,
+#             18,
+#             20,
+#             21,
+#             23,
+#             25,
+#             27,
+#             29,
+#             30,
+#             33,
+#             35,
+#             37,
+#             39,
+#             41,
+#             43,
+#             46,
+#             48,
+#             50,
+#             53,
+#             55,
+#             58,
+#             60,
+#             62,
+#             64,
+#             68,
+#             71,
+#             73,
+#             76,
+#             78,
+#             81,
+#             84,
+#             87,
+#             90,
+#             93,
+#             95,
+#             97,
+#             100,
+#         ]
+#         steps_up2 = [
+#             0,
+#             1,
+#             3,
+#             5,
+#             7,
+#             9,
+#             11,
+#             13,
+#             15,
+#             17,
+#             20,
+#             22,
+#             24,
+#             27,
+#             30,
+#             33,
+#             36,
+#             39,
+#             43,
+#             46,
+#             49,
+#             53,
+#             56,
+#             60,
+#             64,
+#             68,
+#             72,
+#             76,
+#             80,
+#             84,
+#             88,
+#             93,
+#             97,
+#             100,
+#         ]
+#         steps_up3 = [
+#             0,
+#             1,
+#             3,
+#             5,
+#             9,
+#             13,
+#             17,
+#             22,
+#             27,
+#             33,
+#             39,
+#             46,
+#             53,
+#             60,
+#             68,
+#             76,
+#             84,
+#             93,
+#             100,
+#         ]
+
+#         # Group channels by type
+#         channels = self.manager.driver.get_channels()
+#         channels_by_type = {}  # dict of channel types > list
+#         for cname in channels:
+#             cdict = channels[cname]
+#             ctype = cdict.get("type")
+#             if not ctype:
+#                 continue
+#             channel_list = channels_by_type.get(ctype, [])
+#             channel_list.append(cname)
+#             channels_by_type[ctype] = channel_list
+
+#         # Loop forever
+#         while True:
+
+#             # Get list of all channels of the same type
+#             for channel_type in channels_by_type:
+
+#                 steps = steps_up1
+#                 if 3 == len(channels_by_type[channel_type]):
+#                     steps = steps_up3
+#                 elif 2 == len(channels_by_type[channel_type]):
+#                     steps = steps_up2
+
+#                 # Loop up through all channels (of the same type) at same time
+#                 for step in steps:
+#                     for channel_name in channels_by_type[channel_type]:
+
+#                         start_time = get_start_time()
+
+#                         # Set driver output
+#                         self.logger.info("Channel {}: {}%".format(channel_name, step))
+#                         try:
+#                             self.manager.driver.set_output(channel_name, step)
+#                         except Exception as e:
+#                             self.logger.exception("Unable to fade driver")
+#                             return
+
+#                         if not self.queue.empty():  # Check for events
+#                             return
+
+#                         delay_until(start_time, delay)
+
+#                 # Loop down through all channels (of the same type) at same time
+#                 for step in reversed(steps):
+#                     for channel_name in reversed(channels_by_type[channel_type]):
+
+#                         start_time = get_start_time()
+#                         # Set driver output
+#                         self.logger.info("Channel {}: {}%".format(channel_name, step))
+#                         try:
+#                             self.manager.driver.set_output(channel_name, step)
+#                         except Exception as e:
+#                             self.logger.exception("Unable to fade driver")
+#                             return
+
+#                         if not self.queue.empty():  # Check for events
+#                             return
+
+#                         delay_until(start_time, delay)
+
+#     def sunrise(self) -> Tuple[str, int]:
+#         """Pre-processes sunrise event request."""
+#         self.logger.debug("Pre-processing sunrise event request")
+
+#         # Require mode to be in manual
+#         if self.mode != Modes.MANUAL:
+#             return "Must be in manual mode", 400
+
+#         # Get channel names from config
+#         channel_outputs = self.manager.driver.build_channel_outputs(0)
+#         channel_names = channel_outputs.keys()
+
+#         # Check required channels exist in config
+#         required_channel_names = ["R", "FR", "WW", "CW", "G", "B"]
+#         for channel_name in required_channel_names:
+#             if channel_name not in channel_names:
+#                 message = "Config must have channel named: {}".format(channel_name)
+#                 return message, 500
+
+#         # Add event request to event queue
+#         request = {"type": SUNRISE_EVENT}
+#         self.queue.put(request)
+
+#         # Return not implemented yet
+#         return "Starting sunrise demo", 200
+
+#     def _sunrise(self) -> None:
+#         """Processes sunrise event request."""
+#         self.logger.debug("Starting sunrise demo")
+
+#         # Require mode to be in manual
+#         if self.mode != Modes.MANUAL:
+#             self.logger.critical(
+#                 "Tried to start sunrise demo from {} mode".format(self.mode)
+#             )
+
+#         # Turn off channels
+#         try:
+#             self.manager.driver.turn_off()
+#         except Exception as e:
+#             self.logger.exception("Unable to run sunrise demo driver")
+#             return
+
+#         # Initialize sunrise properties
+#         delay_fast = 0.001
+#         pause = 0.5
+#         delay_fast = 0.01
+#         pause = 1.0
+#         step_delta_slow = 1
+#         step_delta_fast = 10
+#         steps_min = 0
+#         steps_max = 100
+#         channel_lists = [["FR"], ["R"], ["WW"], ["CW"]]
+
+#         # Loop forever
+#         while True:
+
+#             # Simulate sunrise
+#             for channel_list in channel_lists:
+
+#                 # Set step delta
+#                 step_delta = step_delta_fast
+
+#                 # Run through all channels in list
+#                 for channel in channel_list:
+
+#                     # Run through all steps
+#                     step = steps_min
+#                     while step <= steps_max:
+
+#                         # Set output on driver
+#                         message = "Setting channel {} to {}%".format(channel, step)
+#                         self.logger.debug(message)
+#                         try:
+#                             self.manager.driver.set_output(channel, step)
+#                         except Exception as e:
+#                             message = "Unable to set output, unhandled exception: {}".format(
+#                                 type(e)
+#                             )
+#                             self.logger.exception(message)
+
+#                         # Increment step
+#                         step += step_delta
+
+#                         # Check for events
+#                         if not self.queue.empty():
+#                             return
+
+#                         # Wait delay time
+#                         time.sleep(delay_fast)
+
+#                     # Set step max
+#                     try:
+#                         self.manager.driver.set_output(channel, steps_max)
+#                     except Exception as e:
+#                         message = "Unable to set output, unhandled exception: {}".format(
+#                             type(e)
+#                         )
+#                         self.logger.exception(message)
+
+#             # Simulate noon
+#             time.sleep(pause)
+
+#             # Check for events
+#             if not self.queue.empty():
+#                 return
+
+#             # Simulate sunset
+#             for channel_list in reversed(channel_lists):
+
+#                 # Set step delta
+#                 step_delta = step_delta_fast
+
+#                 # Run through all channels in list
+#                 for channel in channel_list:
+
+#                     # Run through all steps
+#                     step = steps_max
+#                     while step >= steps_min:
+
+#                         # Set output on driver
+#                         message = "Setting channel {} to {}%".format(channel, step)
+#                         self.logger.debug(message)
+#                         try:
+#                             self.manager.driver.set_output(channel, step)
+#                         except Exception as e:
+#                             message = "Unable to set output, unhandled exception: {}".format(
+#                                 type(e)
+#                             )
+#                             self.logger.exception(message)
+
+#                         # Decrement step
+#                         step -= step_delta
+
+#                         # Check for events
+#                         if not self.queue.empty():
+#                             return
+
+#                         # Wait delay time
+#                         time.sleep(delay_fast)
+
+#                     # Set step min
+#                     try:
+#                         self.manager.driver.set_output(channel, steps_min)
+#                     except Exception as e:
+#                         message = "Unable to set output, unhandled exception: {}".format(
+#                             type(e)
+#                         )
+#                         self.logger.exception(message)
+
+#             # Simulate mignight
+#             time.sleep(pause)
+
+#             # Check for events
+#             if not self.queue.empty():
+#                 return
+
+
+# def get_start_time() -> float:
+#     return time.time()
+
+
+# def delay_until(start_time: float, delay: float) -> None:
+#     now = time.time()
+#     if now - start_time < delay:
+#         time.sleep(delay - (now - start_time))
+#     return