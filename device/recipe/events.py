--- conflicted
+++ resolved
@@ -1,358 +1,360 @@
-<<<<<<< HEAD
 RESET = "Reset"
 SHUTDOWN = "Shutdown"
 START = "Start"
 STOP = "Stop"
 LOAD = "Load"
-=======
-# Import standard python modules
-import time, queue, json
-from json.decoder import JSONDecodeError
-
-# Import python types
-from typing import Dict, Tuple, Any, Optional
-
-# Import json validator
-from jsonschema import validate
-from jsonschema.exceptions import ValidationError
-
-# Import device utilities
-from device.utilities.modes import Modes
-from device.utilities.statemachine import Manager
-
-# Import app models
-from app.models import (
-    RecipeModel,
-    SensorVariableModel,
-    CultivarModel,
-    CultivationMethodModel,
-)
-
-START_RECIPE = "Start Recipe"
-STOP_RECIPE = "Stop Recipe"
-LOAD_RECIPE = "Load Recipe"
-
-
-class RecipeEvents:
-    """Event mixin for recipe manager."""
-
-    def __init__(self, manager: Manager) -> None:
-        """Initializes recipe events."""
-
-        self.manager = manager
-        self.logger = manager.logger
-        self.transitions = manager.transitions
-        self.logger.debug("Initialized recipe events")
-
-        # Initialize event queue
-        self.queue: queue.Queue = queue.Queue()
-
-    def check(self) -> None:
-        """Checks for a new event. Only processes one event per call, even if there are 
-        multiple in the queue. Events are processed first-in-first-out (FIFO)."""
-
-        # Check for new events
-        if self.queue.empty():
-            return
-
-        # Get request
-        request = self.queue.get()
-        self.logger.debug("Received new request: {}".format(request))
-
-        # Get request parameters
-        try:
-            type_ = request["type"]
-        except KeyError as e:
-            message = "Invalid request parameters: {}".format(e)
-            self.logger.exception(message)
-            return
-
-        # Execute request
-        if type_ == START_RECIPE:
-            self._start_recipe(request)
-        elif type_ == STOP_RECIPE:
-            self._stop_recipe()
-        else:
-            self.logger.error("Invalid event request type in queue: {}".format(type_))
-
-    def start_recipe(
-        self, uuid: str, timestamp: Optional[float] = None, check_mode: bool = True
-    ) -> Tuple[str, int]:
-        """Adds a start recipe event to event queue."""
-        self.logger.debug("Adding start recipe event to event queue")
-        self.logger.debug("Recipe UUID: {}, timestamp: {}".format(uuid, timestamp))
-
-        # Check recipe uuid exists
-        if not RecipeModel.objects.filter(uuid=uuid).exists():
-            message = "Unable to start recipe, invalid uuid"
-            return message, 400
-
-        # Check timestamp is valid if provided
-        if timestamp != None and timestamp < time.time():  # type: ignore
-            message = "Unable to start recipe, timestamp must be in the future"
-            return message, 400
-
-        # Check valid mode transition if enabled
-        mode = self.manager.mode
-        if check_mode and not self.transitions.is_valid(mode, Modes.START):
-            message = "Unable to start recipe from {} mode".format(mode)
-            self.logger.debug(message)
-            return message, 400
-
-        # Add start recipe event request to event queue
-        request = {"type": START_RECIPE, "uuid": uuid, "timestamp": timestamp}
-        self.queue.put(request)
-
-        # Successfully added recipe to event queue
-        message = "Starting recipe"
-        return message, 200
-
-    def _start_recipe(self, request: Dict[str, Any]) -> None:
-        """Starts a recipe. Assumes request has been verified in public
-        start recipe function."""
-        self.logger.debug("Starting recipe")
-
-        # Get request parameters
-        uuid = request.get("uuid")
-        timestamp = request.get("timestamp")
-
-        # Convert timestamp to minutes if not None
-        if timestamp != None:
-            timestamp_minutes = int(timestamp / 60.0)  # type: ignore
-        else:
-            timestamp_minutes = int(time.time() / 60.0)
-
-        # Check valid mode transition
-        mode = self.manager.mode
-        if not self.transitions.is_valid(mode, Modes.START):
-            self.logger.critical("Tried to start recipe from {} mode".format(mode))
-            return
-
-        # Start recipe on next state machine update
-        self.manager.recipe_uuid = uuid
-        self.manager.start_timestamp_minutes = timestamp_minutes
-        self.manager.mode = Modes.START
-
-    def stop_recipe(self, check_mode: bool = True) -> Tuple[str, int]:
-        """Adds stop recipe event to event queue."""
-        self.logger.debug("Adding stop recipe event to event queue")
-
-        # Check valid mode transition if enabled
-        mode = self.manager.mode
-        if check_mode and not self.transitions.is_valid(mode, Modes.STOP):
-            message = "Unable to stop recipe from {} mode".format(mode)
-            self.logger.debug(message)
-            return message, 400
-
-        # Put request into queue
-        request = {"type": STOP_RECIPE}
-        self.queue.put(request)
-
-        # Successfully added stop recipe to event queue
-        message = "Stopping recipe"
-        return message, 200
-
-    def _stop_recipe(self) -> None:
-        """Stops a recipe. Assumes request has been verified in public
-        stop recipe function."""
-        self.logger.debug("Stopping recipe")
-
-        # Check valid mode transition
-        mode = self.manager.mode
-        if not self.transitions.is_valid(mode, Modes.STOP):
-            self.logger.cricital("Tried to stop recipe from {} mode".format(mode))
-            return
-
-        # Stop recipe on next state machine update
-        self.manager.mode = Modes.STOP
-
-    def create_recipe(self, json_: str) -> Tuple[str, int]:
-        """Creates a recipe into database."""
-        self.logger.debug("Creating recipe")
-
-        # Check if recipe is valid
-        is_valid, error = self.validate_recipe(json_, should_exist=False)
-        if not is_valid:
-            message = "Unable to create recipe. {}".format(error)
-            self.logger.debug(message)
-            return message, 400
-
-        # Create recipe in database
-        try:
-            recipe = json.loads(json_)
-            RecipeModel.objects.create(json=json.dumps(recipe))
-            message = "Successfully created recipe"
-            return message, 200
-        except:
-            message = "Unable to create recipe, unhandled exception"
-            self.logger.exception(message)
-            return message, 500
-
-    def update_recipe(self, json_: str) -> Tuple[str, int]:
-        """Updates an existing recipe in database."""
-
-        # Check if recipe is valid
-        is_valid, error = self.validate_recipe(json_, should_exist=False)
-        if not is_valid:
-            message = "Unable to update recipe. {}".format(error)
-            self.logger.debug(message)
-            return message, 400
-
-        # Update recipe in database
-        try:
-            recipe = json.loads(json_)
-            r = RecipeModel.objects.get(uuid=recipe["uuid"])
-            r.json = json.dumps(recipe)
-            r.save()
-            message = "Successfully updated recipe"
-            return message, 200
-        except:
-            message = "Unable to update recipe, unhandled exception"
-            self.logger.exception(message)
-            return message, 500
-
-    def create_or_update_recipe(self, json_: str) -> Tuple[str, int]:
-        """Creates or updates an existing recipe in database."""
-
-        # Check if recipe is valid
-        is_valid, error = self.validate_recipe(json_, should_exist=None)
-        if not is_valid:
-            message = "Unable to create/update recipe -> {}".format(error)
-            return message, 400
-
-        # Check if creating or updating recipe in database
-        recipe = json.loads(json_)
-        if not RecipeModel.objects.filter(uuid=recipe["uuid"]).exists():
-
-            # Create recipe
-            try:
-                recipe = json.loads(json_)
-                RecipeModel.objects.create(json=json.dumps(recipe))
-                message = "Successfully created recipe"
-                return message, 200
-            except:
-                message = "Unable to create recipe, unhandled exception"
-                self.logger.exception(message)
-                return message, 500
-        else:
-
-            # Update recipe
-            try:
-                r = RecipeModel.objects.get(uuid=recipe["uuid"])
-                r.json = json.dumps(recipe)
-                r.save()
-                message = "Successfully updated recipe"
-                return message, 200
-            except:
-                message = "Unable to update recipe, unhandled exception"
-                self.logger.exception(message)
-                return message, 500
-
-    def validate_recipe(
-        self, json_: str, should_exist: Optional[bool] = None
-    ) -> Tuple[bool, Optional[str]]:
-        """Validates a recipe. Returns true if valid."""
-
-        # Load recipe schema
-        recipe_schema = json.load(open("data/schemas/recipe.json"))
-
-        # Check valid json and try to parse recipe
-        try:
-            # Decode json
-            recipe = json.loads(json_)
-
-            # Validate recipe against schema
-            validate(recipe, recipe_schema)
-
-            # Parse recipe
-            format_ = recipe["format"]
-            version = recipe["version"]
-            name = recipe["name"]
-            uuid = recipe["uuid"]
-            cultivars = recipe["cultivars"]
-            cultivation_methods = recipe["cultivation_methods"]
-            environments = recipe["environments"]
-            phases = recipe["phases"]
-
-        except JSONDecodeError as e:
-            message = "Invalid recipe json encoding: {}".format(e)
-            self.logger.debug(message)
-            return False, message
-        except ValidationError as e:
-            message = "Invalid recipe json schema: {}".format(e.message)
-            self.logger.debug(message)
-            return False, message
-        except KeyError as e:
-            self.logger.critical("Recipe schema did not ensure `{}` exists".format(e))
-            message = "Invalid recipe json schema: `{}` is requred".format(e)
-            return False, message
-        except Exception as e:
-            self.logger.critical("Invalid recipe, unhandled exception: {}".format(e))
-            return False, "Unhandled exception: {}".format(type(e))
-
-        # Check valid uuid
-        if uuid == None or len(uuid) == 0:
-            return False, "Invalid uuid"
-
-        # Check recipe existance criteria, does not check if should_exist == None
-        recipe_exists = RecipeModel.objects.filter(uuid=uuid).exists()
-        if should_exist == True and not recipe_exists:
-            return False, "UUID does not exist"
-        elif should_exist == False and recipe_exists:
-            return False, "UUID already exists"
-
-        # Check cycle environment key names are valid
-        try:
-            for phase in phases:
-                for cycle in phase["cycles"]:
-                    cycle_name = cycle["name"]
-                    environment_key = cycle["environment"]
-                    if environment_key not in environments:
-                        message = "Invalid environment key `{}` in cycle `{}`".format(
-                            environment_key, cycle_name
-                        )
-                        self.logger.debug(message)
-                        return False, message
-        except KeyError as e:
-            self.logger.critical("Recipe schema did not ensure `{}` exists".format(e))
-            message = "Invalid recipe json schema: `{}` is requred".format(e)
-            return False, message
-
-        # Build list of environment variables
-        env_vars = []
-        for env_key, env_dict in environments.items():
-            for env_var, _ in env_dict.items():
-                if env_var != "name" and env_var not in env_vars:
-                    env_vars.append(env_var)
-
-        # Check environment variables are valid sensor variables
-        for env_var in env_vars:
-            if not SensorVariableModel.objects.filter(key=env_var).exists():
-                message = "Invalid recipe environment variable: `{}`".format(env_var)
-                self.logger.debug(message)
-                return False, message
-
-        """
-        debugrob TODO Jake these checks don't pass.
-        # Check cultivars are valid
-        for cultivar in cultivars:
-            cultivar_name = cultivar["name"]
-            cultivar_uuid = cultivar["uuid"]
-            if not CultivarModel.objects.filter(uuid=cultivar_uuid).exists():
-                message = "Invalid recipe cultivar: `{}`".format(cultivar_name)
-                self.logger.debug(message)
-                return False, message
-
-        # Check cultivation methods are valid
-        for method in cultivation_methods:
-            method_name = method["name"]
-            method_uuid = method["uuid"]
-            if not CultivationMethodModel.objects.filter(uuid=method_uuid).exists():
-                message = "Invalid recipe cultivation method: `{}`".format(method_name)
-                self.logger.debug(message)
-                return False, message
-        """
-
-        # Recipe is valid
-        return True, None
->>>>>>> 4adb71da
+
+
+##### LEGACY CODE ######################################################################
+
+
+# # Import standard python modules
+# import time, queue, json
+# from json.decoder import JSONDecodeError
+
+# # Import python types
+# from typing import Dict, Tuple, Any, Optional
+
+# # Import json validator
+# from jsonschema import validate
+# from jsonschema.exceptions import ValidationError
+
+# # Import device utilities
+# from device.utilities.modes import Modes
+# from device.utilities.statemachine import Manager
+
+# # Import app models
+# from app.models import (
+#     RecipeModel,
+#     SensorVariableModel,
+#     CultivarModel,
+#     CultivationMethodModel,
+# )
+
+# START_RECIPE = "Start Recipe"
+# STOP_RECIPE = "Stop Recipe"
+# LOAD_RECIPE = "Load Recipe"
+
+
+# class RecipeEvents:
+#     """Event mixin for recipe manager."""
+
+#     def __init__(self, manager: Manager) -> None:
+#         """Initializes recipe events."""
+
+#         self.manager = manager
+#         self.logger = manager.logger
+#         self.transitions = manager.transitions
+#         self.logger.debug("Initialized recipe events")
+
+#         # Initialize event queue
+#         self.queue: queue.Queue = queue.Queue()
+
+#     def check(self) -> None:
+#         """Checks for a new event. Only processes one event per call, even if there are
+#         multiple in the queue. Events are processed first-in-first-out (FIFO)."""
+
+#         # Check for new events
+#         if self.queue.empty():
+#             return
+
+#         # Get request
+#         request = self.queue.get()
+#         self.logger.debug("Received new request: {}".format(request))
+
+#         # Get request parameters
+#         try:
+#             type_ = request["type"]
+#         except KeyError as e:
+#             message = "Invalid request parameters: {}".format(e)
+#             self.logger.exception(message)
+#             return
+
+#         # Execute request
+#         if type_ == START_RECIPE:
+#             self._start_recipe(request)
+#         elif type_ == STOP_RECIPE:
+#             self._stop_recipe()
+#         else:
+#             self.logger.error("Invalid event request type in queue: {}".format(type_))
+
+#     def start_recipe(
+#         self, uuid: str, timestamp: Optional[float] = None, check_mode: bool = True
+#     ) -> Tuple[str, int]:
+#         """Adds a start recipe event to event queue."""
+#         self.logger.debug("Adding start recipe event to event queue")
+#         self.logger.debug("Recipe UUID: {}, timestamp: {}".format(uuid, timestamp))
+
+#         # Check recipe uuid exists
+#         if not RecipeModel.objects.filter(uuid=uuid).exists():
+#             message = "Unable to start recipe, invalid uuid"
+#             return message, 400
+
+#         # Check timestamp is valid if provided
+#         if timestamp != None and timestamp < time.time():  # type: ignore
+#             message = "Unable to start recipe, timestamp must be in the future"
+#             return message, 400
+
+#         # Check valid mode transition if enabled
+#         mode = self.manager.mode
+#         if check_mode and not self.transitions.is_valid(mode, Modes.START):
+#             message = "Unable to start recipe from {} mode".format(mode)
+#             self.logger.debug(message)
+#             return message, 400
+
+#         # Add start recipe event request to event queue
+#         request = {"type": START_RECIPE, "uuid": uuid, "timestamp": timestamp}
+#         self.queue.put(request)
+
+#         # Successfully added recipe to event queue
+#         message = "Starting recipe"
+#         return message, 200
+
+#     def _start_recipe(self, request: Dict[str, Any]) -> None:
+#         """Starts a recipe. Assumes request has been verified in public
+#         start recipe function."""
+#         self.logger.debug("Starting recipe")
+
+#         # Get request parameters
+#         uuid = request.get("uuid")
+#         timestamp = request.get("timestamp")
+
+#         # Convert timestamp to minutes if not None
+#         if timestamp != None:
+#             timestamp_minutes = int(timestamp / 60.0)  # type: ignore
+#         else:
+#             timestamp_minutes = int(time.time() / 60.0)
+
+#         # Check valid mode transition
+#         mode = self.manager.mode
+#         if not self.transitions.is_valid(mode, Modes.START):
+#             self.logger.critical("Tried to start recipe from {} mode".format(mode))
+#             return
+
+#         # Start recipe on next state machine update
+#         self.manager.recipe_uuid = uuid
+#         self.manager.start_timestamp_minutes = timestamp_minutes
+#         self.manager.mode = Modes.START
+
+#     def stop_recipe(self, check_mode: bool = True) -> Tuple[str, int]:
+#         """Adds stop recipe event to event queue."""
+#         self.logger.debug("Adding stop recipe event to event queue")
+
+#         # Check valid mode transition if enabled
+#         mode = self.manager.mode
+#         if check_mode and not self.transitions.is_valid(mode, Modes.STOP):
+#             message = "Unable to stop recipe from {} mode".format(mode)
+#             self.logger.debug(message)
+#             return message, 400
+
+#         # Put request into queue
+#         request = {"type": STOP_RECIPE}
+#         self.queue.put(request)
+
+#         # Successfully added stop recipe to event queue
+#         message = "Stopping recipe"
+#         return message, 200
+
+#     def _stop_recipe(self) -> None:
+#         """Stops a recipe. Assumes request has been verified in public
+#         stop recipe function."""
+#         self.logger.debug("Stopping recipe")
+
+#         # Check valid mode transition
+#         mode = self.manager.mode
+#         if not self.transitions.is_valid(mode, Modes.STOP):
+#             self.logger.cricital("Tried to stop recipe from {} mode".format(mode))
+#             return
+
+#         # Stop recipe on next state machine update
+#         self.manager.mode = Modes.STOP
+
+#     def create_recipe(self, json_: str) -> Tuple[str, int]:
+#         """Creates a recipe into database."""
+#         self.logger.debug("Creating recipe")
+
+#         # Check if recipe is valid
+#         is_valid, error = self.validate_recipe(json_, should_exist=False)
+#         if not is_valid:
+#             message = "Unable to create recipe. {}".format(error)
+#             self.logger.debug(message)
+#             return message, 400
+
+#         # Create recipe in database
+#         try:
+#             recipe = json.loads(json_)
+#             RecipeModel.objects.create(json=json.dumps(recipe))
+#             message = "Successfully created recipe"
+#             return message, 200
+#         except:
+#             message = "Unable to create recipe, unhandled exception"
+#             self.logger.exception(message)
+#             return message, 500
+
+#     def update_recipe(self, json_: str) -> Tuple[str, int]:
+#         """Updates an existing recipe in database."""
+
+#         # Check if recipe is valid
+#         is_valid, error = self.validate_recipe(json_, should_exist=False)
+#         if not is_valid:
+#             message = "Unable to update recipe. {}".format(error)
+#             self.logger.debug(message)
+#             return message, 400
+
+#         # Update recipe in database
+#         try:
+#             recipe = json.loads(json_)
+#             r = RecipeModel.objects.get(uuid=recipe["uuid"])
+#             r.json = json.dumps(recipe)
+#             r.save()
+#             message = "Successfully updated recipe"
+#             return message, 200
+#         except:
+#             message = "Unable to update recipe, unhandled exception"
+#             self.logger.exception(message)
+#             return message, 500
+
+#     def create_or_update_recipe(self, json_: str) -> Tuple[str, int]:
+#         """Creates or updates an existing recipe in database."""
+
+#         # Check if recipe is valid
+#         is_valid, error = self.validate_recipe(json_, should_exist=None)
+#         if not is_valid:
+#             message = "Unable to create/update recipe -> {}".format(error)
+#             return message, 400
+
+#         # Check if creating or updating recipe in database
+#         recipe = json.loads(json_)
+#         if not RecipeModel.objects.filter(uuid=recipe["uuid"]).exists():
+
+#             # Create recipe
+#             try:
+#                 recipe = json.loads(json_)
+#                 RecipeModel.objects.create(json=json.dumps(recipe))
+#                 message = "Successfully created recipe"
+#                 return message, 200
+#             except:
+#                 message = "Unable to create recipe, unhandled exception"
+#                 self.logger.exception(message)
+#                 return message, 500
+#         else:
+
+#             # Update recipe
+#             try:
+#                 r = RecipeModel.objects.get(uuid=recipe["uuid"])
+#                 r.json = json.dumps(recipe)
+#                 r.save()
+#                 message = "Successfully updated recipe"
+#                 return message, 200
+#             except:
+#                 message = "Unable to update recipe, unhandled exception"
+#                 self.logger.exception(message)
+#                 return message, 500
+
+#     def validate_recipe(
+#         self, json_: str, should_exist: Optional[bool] = None
+#     ) -> Tuple[bool, Optional[str]]:
+#         """Validates a recipe. Returns true if valid."""
+
+#         # Load recipe schema
+#         recipe_schema = json.load(open("data/schemas/recipe.json"))
+
+#         # Check valid json and try to parse recipe
+#         try:
+#             # Decode json
+#             recipe = json.loads(json_)
+
+#             # Validate recipe against schema
+#             validate(recipe, recipe_schema)
+
+#             # Parse recipe
+#             format_ = recipe["format"]
+#             version = recipe["version"]
+#             name = recipe["name"]
+#             uuid = recipe["uuid"]
+#             cultivars = recipe["cultivars"]
+#             cultivation_methods = recipe["cultivation_methods"]
+#             environments = recipe["environments"]
+#             phases = recipe["phases"]
+
+#         except JSONDecodeError as e:
+#             message = "Invalid recipe json encoding: {}".format(e)
+#             self.logger.debug(message)
+#             return False, message
+#         except ValidationError as e:
+#             message = "Invalid recipe json schema: {}".format(e.message)
+#             self.logger.debug(message)
+#             return False, message
+#         except KeyError as e:
+#             self.logger.critical("Recipe schema did not ensure `{}` exists".format(e))
+#             message = "Invalid recipe json schema: `{}` is requred".format(e)
+#             return False, message
+#         except Exception as e:
+#             self.logger.critical("Invalid recipe, unhandled exception: {}".format(e))
+#             return False, "Unhandled exception: {}".format(type(e))
+
+#         # Check valid uuid
+#         if uuid == None or len(uuid) == 0:
+#             return False, "Invalid uuid"
+
+#         # Check recipe existance criteria, does not check if should_exist == None
+#         recipe_exists = RecipeModel.objects.filter(uuid=uuid).exists()
+#         if should_exist == True and not recipe_exists:
+#             return False, "UUID does not exist"
+#         elif should_exist == False and recipe_exists:
+#             return False, "UUID already exists"
+
+#         # Check cycle environment key names are valid
+#         try:
+#             for phase in phases:
+#                 for cycle in phase["cycles"]:
+#                     cycle_name = cycle["name"]
+#                     environment_key = cycle["environment"]
+#                     if environment_key not in environments:
+#                         message = "Invalid environment key `{}` in cycle `{}`".format(
+#                             environment_key, cycle_name
+#                         )
+#                         self.logger.debug(message)
+#                         return False, message
+#         except KeyError as e:
+#             self.logger.critical("Recipe schema did not ensure `{}` exists".format(e))
+#             message = "Invalid recipe json schema: `{}` is requred".format(e)
+#             return False, message
+
+#         # Build list of environment variables
+#         env_vars = []
+#         for env_key, env_dict in environments.items():
+#             for env_var, _ in env_dict.items():
+#                 if env_var != "name" and env_var not in env_vars:
+#                     env_vars.append(env_var)
+
+#         # Check environment variables are valid sensor variables
+#         for env_var in env_vars:
+#             if not SensorVariableModel.objects.filter(key=env_var).exists():
+#                 message = "Invalid recipe environment variable: `{}`".format(env_var)
+#                 self.logger.debug(message)
+#                 return False, message
+
+#         """
+#         debugrob TODO Jake these checks don't pass.
+#         # Check cultivars are valid
+#         for cultivar in cultivars:
+#             cultivar_name = cultivar["name"]
+#             cultivar_uuid = cultivar["uuid"]
+#             if not CultivarModel.objects.filter(uuid=cultivar_uuid).exists():
+#                 message = "Invalid recipe cultivar: `{}`".format(cultivar_name)
+#                 self.logger.debug(message)
+#                 return False, message
+
+#         # Check cultivation methods are valid
+#         for method in cultivation_methods:
+#             method_name = method["name"]
+#             method_uuid = method["uuid"]
+#             if not CultivationMethodModel.objects.filter(uuid=method_uuid).exists():
+#                 message = "Invalid recipe cultivation method: `{}`".format(method_name)
+#                 self.logger.debug(message)
+#                 return False, message
+#         """
+
+#         # Recipe is valid
+#         return True, None