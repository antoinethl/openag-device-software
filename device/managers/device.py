# Import python modules
import logging, time, json, threading, os, sys, glob, uuid

# Import django modules
from django.db.models.signals import post_save
from django.dispatch import receiver

# Import device utilities
from device.utilities.modes import Modes
from device.utilities.errors import Errors

# Import json validators
from jsonschema import validate

# Import shared memory
from device.state import State

# Import device managers
from device.managers.recipe import RecipeManager
from device.managers.event import EventManager

# Import IoT communications (to the backend) manager
from iot.iot_manager import IoTManager

<<<<<<< HEAD
# Import device simulators
from device.comms.i2c2.mux_simulator import MuxSimulator
=======
# Import resource manager
from resource.resource_manager import ResourceManager
>>>>>>> 06d9d343

# Import database models
from app.models import StateModel
from app.models import EventModel
from app.models import EnvironmentModel
from app.models import SensorVariableModel
from app.models import ActuatorVariableModel
from app.models import CultivarModel
from app.models import CultivationMethodModel
from app.models import RecipeModel
from app.models import PeripheralSetupModel
from app.models import DeviceConfigModel


class DeviceManager:
    """ Manages device state machine thread that spawns child threads to run 
        recipes, read sensors, set actuators, manage control loops, sync data, 
        and manage external events. """

    # Initialize logger
    extra = {"console_name": "Device", "file_name": "device"}
    logger = logging.getLogger(__name__)
    logger = logging.LoggerAdapter(logger, extra)

    # Initialize device mode and error
    _mode = None
    _error = None

    # Initialize state object, `state` serves as shared memory between threads
    # Note: Thread should be locked whenever writing to `state` object to
    # avoid memory corruption.
    state = State()

    # Initialize environment state dict
    state.environment = {
        "sensor": {"desired": {}, "reported": {}},
        "actuator": {"desired": {}, "reported": {}},
        "reported_sensor_stats": {
            "individual": {"instantaneous": {}, "average": {}},
            "group": {"instantaneous": {}, "average": {}},
        },
    }

    # Initialize recipe state dict
    state.recipe = {
        "recipe_uuid": None, "start_timestamp_minutes": None, "last_update_minute": None
    }

    # Initialize recipe object
    recipe = RecipeManager(state)

    # Intialize event object
    event = EventManager(state)
    # post_save.connect(event.process, sender=EventModel)

    # Initialize peripheral and controller managers
    peripheral_managers = None
    controller_managers = None

    def __init__(self):
        """ Initializes device. """
        self.mode = Modes.INIT
        self.error = Errors.NONE

        # Initialize the IoT communications manager object.
        # Pass in a ref. to this instance (self) so we can call the
        # start/stop recipe methods.
        self.iot = IoTManager(self.state, self)
        self.latest_publish_timestamp = 0

        # Initialize the resourcd manager object.
        self.resource = ResourceManager(self.state, self, self.iot)

    @property
    def mode(self):
        """ Gets mode. """
        return self._mode

    @mode.setter
    def mode(self, value):
        """ Safely updates mode in state object. """
        self._mode = value
        with threading.Lock():
            self.state.device["mode"] = value

    @property
    def commanded_mode(self):
        """ Gets commanded mode from shared state object. """
        if "commanded_mode" in self.state.device:
            return self.state.device["commanded_mode"]
        else:
            return None

    @commanded_mode.setter
    def commanded_mode(self, value):
        """ Safely updates commanded mode in state object. """
        with threading.Lock():
            self.state.device["commanded_mode"] = value

    @property
    def request(self):
        """ Gets request from shared state object. """
        if "request" in self.state.device:
            return self.state.device["request"]
        else:
            return None

    @request.setter
    def request(self, value):
        """ Safely updates request in state object. """
        with threading.Lock():
            self.state.device["request"] = value

    @property
    def response(self):
        """ Gets response from shared state object. """
        if "response" in self.state.device:
            return self.state.device["response"]
        else:
            return None

    @response.setter
    def response(self, value):
        """ Safely updates response in state object. """
        with threading.Lock():
            self.state.device["response"] = value

    @property
    def error(self):
        """ Gets device error. """
        return self._error

    @error.setter
    def error(self, value):
        """ Safely updates error in shared state. """
        self._error = value
        with threading.Lock():
            self.state.device["error"] = value

    @property
    def config_uuid(self):
        """ Gets config uuid from shared state. """
        if "config_uuid" in self.state.device:
            return self.state.device["config_uuid"]
        else:
            return None

    @config_uuid.setter
    def config_uuid(self, value):
        """ Safely updates config uuid in state. """
        with threading.Lock():
            self.state.device["config_uuid"] = value

    @property
    def commanded_config_uuid(self):
        """ Gets commanded config uuid from shared state. """
        if "commanded_config_uuid" in self.state.device:
            return self.state.device["commanded_config_uuid"]
        else:
            return None

    @commanded_config_uuid.setter
    def commanded_config_uuid(self, value):
        """ Safely updates commanded config uuid in state. """
        with threading.Lock():
            self.state.device["commanded_config_uuid"] = value

    @property
    def config_dict(self):
        """ Gets config dict for config uuid in device config table. """
        if self.config_uuid == None:
            return None
        config = DeviceConfigModel.objects.get(uuid=self.config_uuid)
        return json.loads(config.json)

    @property
    def latest_environment_timestamp(self):
        """ Gets latest environment timestamp from environment table. """
        if not EnvironmentModel.objects.all():
            return 0
        else:
            environment = EnvironmentModel.objects.latest()
            return environment.timestamp.timestamp()

    def spawn(self, delay=None):
        """ Spawns device thread. """
        self.thread = threading.Thread(target=self.run_state_machine, args=(delay,))
        self.thread.daemon = True
        self.thread.start()

    def run_state_machine(self, delay=None):
        """ Runs device state machine. """

        # Wait for optional delay
        if delay != None:
            time.sleep(delay)

        self.logger.info("Spawning device thread")

        # Start state machine
        self.logger.info("Started state machine")
        while True:
            if self.mode == Modes.INIT:
                self.run_init_mode()
            elif self.mode == Modes.CONFIG:
                self.run_config_mode()
            elif self.mode == Modes.SETUP:
                self.run_setup_mode()
            elif self.mode == Modes.NORMAL:
                self.run_normal_mode()
            elif self.mode == Modes.LOAD:
                self.run_load_mode()
            elif self.mode == Modes.ERROR:
                self.run_error_mode()
            elif self.mode == Modes.RESET:
                self.run_reset_mode()

    def run_init_mode(self):
        """ Runs initialization mode. Loads stored state from database then 
            transitions to CONFIG. """
        self.logger.info("Entered INIT")

        # Load local data files
        self.load_local_data_files()

        # Load stored state from database
        self.load_database_stored_state()

        # Transition to CONFIG
        self.mode = Modes.CONFIG

    def run_config_mode(self):
        """ Runs configuration mode. If device config is not set, waits for 
            config command then transitions to SETUP. """
        self.logger.info("Entered CONFIG")

        # Check about file exists in repo
        try:
            about = json.load(open("about.json"))
        except:
            self.error = "Unable to load about file, device unable to be configured"
            self.logger.critical(self.error)
            self.mode = Modes.ERROR
            return

        # Load device config
        config_name = about["device_config"]
        device_config = json.load(open("data/devices/{}.json".format(config_name)))

        # Load config uuid
        self.config_uuid = device_config["uuid"]

        # Transition to SETUP
        self.mode = Modes.SETUP

    def run_setup_mode(self):
        """ Runs setup mode. Creates and spawns recipe, peripheral, and 
            controller threads, waits for all threads to initialize then 
            transitions to NORMAL. """
        self.logger.info("Entered SETUP")

        # Spawn the threads this object controls
        self.recipe.spawn()
        self.event.spawn()
        self.iot.spawn()
        self.resource.spawn()

        # Create peripheral managers and spawn threads
        self.create_peripheral_managers()
        self.spawn_peripheral_threads()

        # Create controller managers and spawn threads
        self.create_controller_managers()
        self.spawn_controller_threads()

        # Wait for all threads to initialize
        while not self.all_threads_initialized():
            time.sleep(0.2)

        # Transition to NORMAL
        self.mode = Modes.NORMAL

    def run_normal_mode(self):
        """ Runs normal operation mode. Updates device state summary and 
            stores device state in database, waits for new config command then
            transitions to CONFIG. Transitions to ERROR on error."""
        self.logger.info("Entered NORMAL")

        while True:
            # Overwrite system state in database every 100ms
            self.update_state()

            # Store environment state in every 10 minutes
            if time.time() - self.latest_environment_timestamp > 60 * 10:
                self.store_environment()

            # Once a minute, publish any changed values
            if time.time() - self.latest_publish_timestamp > 60:
                self.latest_publish_timestamp = time.time()
                self.iot.publish()

            # Check for events
            request = self.request
            if self.request != None:
                self.request = None
                self.process_event(request)

            # Check for system error
            if self.mode == Modes.ERROR:
                self.logger.error("System received ERROR")
                break

            # Update every 100ms
            time.sleep(0.1)

    def run_load_mode(self):
        """ Runs load mode. Stops peripheral and controller threads, loads 
            config into stored state, transitions to CONFIG. """
        self.logger.info("Entered LOAD")

        # Stop peripheral and controller threads
        self.stop_peripheral_threads()
        self.stop_controller_threads()

        # Load config into stored state
        self.error = Errors.NONE

        # Transition to CONFIG
        self.mode = Modes.CONFIG

    def run_reset_mode(self):
        """ Runs reset mode. Kills peripheral and controller threads, clears 
            error state, then transitions to INIT. """
        self.logger.info("Entered RESET")

        # Kills peripheral and controller threads
        self.kill_peripheral_threads()
        self.kill_controller_threads()
        self.recipe.stop()
        self.event.stop()
        self.iot.stop()

        # Clear errors
        self.error = Errors.NONE

        # Transition to INIT
        self.mode = Modes.INIT

    def run_error_mode(self):
        """ Runs error mode. Shuts down peripheral and controller threads, 
            waits for reset signal then transitions to RESET. """
        self.logger.info("Entered ERROR")

        # Shuts down peripheral and controller threads
        self.shutdown_peripheral_threads()
        self.shutdown_controller_threads()

        # Wait for reset
        while True:
            if self.mode == Modes.RESET:
                break

            # Update every 100ms
            time.sleep(0.1)  # 100ms

    def update_state(self):
        """ Updates stored state in database. If state does not exist, 
            creates it. """
        if not StateModel.objects.filter(pk=1).exists():
            StateModel.objects.create(
                id=1,
                device=json.dumps(self.state.device),
                recipe=json.dumps(self.state.recipe),
                environment=json.dumps(self.state.environment),
                peripherals=json.dumps(self.state.peripherals),
                controllers=json.dumps(self.state.controllers),
                iot=json.dumps(self.state.iot),
                resource=json.dumps(self.state.resource),
            )
        else:
            StateModel.objects.filter(pk=1).update(
                device=json.dumps(self.state.device),
                recipe=json.dumps(self.state.recipe),
                environment=json.dumps(self.state.environment),
                peripherals=json.dumps(self.state.peripherals),
                controllers=json.dumps(self.state.controllers),
                iot=json.dumps(self.state.iot),
                resource=json.dumps(self.state.resource),
            )

    def load_local_data_files(self):
        """ Loads local data files. """
        self.logger.info("Loading local data files")

        # Load files with no verification dependencies first
        self.load_sensor_variables_file()
        self.load_actuator_variables_file()
        self.load_cultivars_file()
        self.load_cultivation_methods_file()

        # Load recipe files after sensor/actuator variables, cultivars, and
        # cultivation methods since verification depends on them
        self.load_recipe_files()

        # Load peripherals after sensor/actuator variable since verification
        # depends on them
        self.load_peripheral_setup_files()

        # Load device config after peripheral setups since verification
        # depends on  them
        self.load_device_config_files()

    def load_sensor_variables_file(self):
        """ Loads sensor variables file into database after removing all 
            existing entries. """
        self.logger.debug("Loading sensor variables file")

        # Get sensor variables
        sensor_variables = json.load(open("data/variables/sensor_variables.json"))

        # Get sensor variables schema
        sensor_variables_schema = json.load(open("data/schemas/sensor_variables.json"))

        # Validate sensor variables with schema
        validate(sensor_variables, sensor_variables_schema)

        # Delete sensor variables tables
        SensorVariableModel.objects.all().delete()

        # Create sensor variables table
        for sensor_variable in sensor_variables:
            SensorVariableModel.objects.create(json=json.dumps(sensor_variable))

    def load_actuator_variables_file(self):
        """ Loads actuator variables file into database after removing all 
            existing entries. """
        self.logger.debug("Loading actuator variables file")

        # Get sensor variables
        actuator_variables = json.load(open("data/variables/actuator_variables.json"))

        # Get sensor variables schema
        actuator_variables_schema = json.load(
            open("data/schemas/actuator_variables.json")
        )

        # Validate sensor variables with schema
        validate(actuator_variables, actuator_variables_schema)

        # Delete sensor variables tables
        ActuatorVariableModel.objects.all().delete()

        # Create sensor variables table
        for actuator_variable in actuator_variables:
            ActuatorVariableModel.objects.create(json=json.dumps(actuator_variable))

    def load_cultivars_file(self):
        """ Loads cultivars file into database after removing all 
            existing entries."""
        self.logger.debug("Loading cultivars file")

        # Get cultivars
        cultivars = json.load(open("data/cultivations/cultivars.json"))

        # Get cultivars schema
        cultivars_schema = json.load(open("data/schemas/cultivars.json"))

        # Validate cultivars with schema
        validate(cultivars, cultivars_schema)

        # Delete cultivars tables
        CultivarModel.objects.all().delete()

        # Create cultivars table
        for cultivar in cultivars:
            CultivarModel.objects.create(json=json.dumps(cultivar))

    def load_cultivation_methods_file(self):
        """ Loads cultivation methods file into database after removing all 
            existing entries. """
        self.logger.debug("Loading cultivation methods file")

        # Get cultivation methods
        cultivation_methods = json.load(
            open("data/cultivations/cultivation_methods.json")
        )

        # Get cultivation methods schema
        cultivation_methods_schema = json.load(
            open("data/schemas/cultivation_methods.json")
        )

        # Validate cultivation methods with schema
        validate(cultivation_methods, cultivation_methods_schema)

        # Delete cultivation methods tables
        CultivationMethodModel.objects.all().delete()

        # Create cultivation methods table
        for cultivation_method in cultivation_methods:
            CultivationMethodModel.objects.create(json=json.dumps(cultivation_method))

    # Called by the IoTManager, when the UI sends a json recipe to load.
    def load_recipe_json(self, recipe_json):
        """ Loads and verifies a recipe json string.  
            Usually sent by the UI. """
        self.logger.debug("Loading recipe json")

        # Get get recipe schema
        recipe_schema = json.load(open("data/schemas/recipe.json"))

        # Validate recipes with schema
        recipe = json.loads(recipe_json)
        validate(recipe, recipe_schema)

        # Make sure we have a valid recipe uuid
        if None == recipe["uuid"] or 0 == len(recipe["uuid"]):
            recipe["uuid"] = str(uuid.uuid4())

        # Update existing recipe or create a new one
        try:
            r = RecipeModel.objects.get(uuid=recipe["uuid"])
            r.json = json.dumps(recipe)
            r.save()
        except:
            RecipeModel.objects.create(json=json.dumps(recipe))

    def load_recipe_files(self):
        """ Loads recipe file into database by creating new entries if 
            nonexistant or updating existing if existant. Verification depends
            on sensor/actuator variables, cultivars, and cultivation 
            methods. """
        self.logger.debug("Loading recipe files")

        # Get recipes
        recipes = []
        for filepath in glob.glob("data/recipes/*.json"):
            recipes.append(json.load(open(filepath)))

        # Get get recipe schema
        recipe_schema = json.load(open("data/schemas/recipe.json"))

        # Validate recipes with schema
        for recipe in recipes:
            validate(recipe, recipe_schema)

        # TODO: Validate recipe variables with database variables
        # TODO: Validate recipe cycle variables with recipe environments
        # TODO: Validate recipe cultivars with database cultivars
        # TODO: Validate recipe cultivation methods with database cultivation methods
        # TODO: also do the same validation in above load_recipe_json()

        # Update existing recipe or create a new one
        for recipe in recipes:
            try:
                r = RecipeModel.objects.get(uuid=recipe["uuid"])
                r.json = json.dumps(recipe)
                r.save()
            except:
                RecipeModel.objects.create(json=json.dumps(recipe))

    def load_peripheral_setup_files(self):
        """ Loads peripheral setup files from codebase into database by 
            creating new entries after deleting existing entries. Verification 
            depends on sensor/actuator variables. """
        self.logger.info("Loading peripheral setup files")

        # Get peripheral setups
        peripheral_setups = []
        # for filepath in glob.glob("device/peripherals/setups/*.json"):
        for filepath in glob.glob("device/peripherals/modules/*/setups/*.json"):
            self.logger.debug("Loading peripheral setup file: {}".format(filepath))
            peripheral_setups.append(json.load(open(filepath)))

        # Get get peripheral setup schema
        # TODO: Finish schema
        peripheral_setup_schema = json.load(open("data/schemas/peripheral_setup.json"))

        # Validate peripheral setups with schema
        for peripheral_setup in peripheral_setups:
            validate(peripheral_setup, peripheral_setup_schema)

        # Delete all peripheral setup entries from database
        PeripheralSetupModel.objects.all().delete()

        # TODO: Validate peripheral setup variables with database variables

        # Create peripheral setup entries in database
        for peripheral_setup in peripheral_setups:
            PeripheralSetupModel.objects.create(json=json.dumps(peripheral_setup))

    def load_device_config_files(self):
        """ Loads device config files from codebase into database by creating 
            new entries after deleting existing entries. Verification depends 
            on peripheral setups. """
        self.logger.info("Loading device config files")

        # Get devices
        device_configs = []
        for filepath in glob.glob("data/devices/*.json"):
            self.logger.debug("Loading device config file: {}".format(filepath))
            device_configs.append(json.load(open(filepath)))

        # Get get device config schema
        # TODO: Finish schema (see optional objects)
        device_config_schema = json.load(open("data/schemas/device_config.json"))

        # Validate device configs with schema
        for device_config in device_configs:
            validate(device_config, device_config_schema)

        # TODO: Validate device config with peripherals
        # TODO: Validate device config with varibles

        # Delete all device config entries from database
        DeviceConfigModel.objects.all().delete()

        # Create device config entry if new or update existing
        for device_config in device_configs:
            DeviceConfigModel.objects.create(json=json.dumps(device_config))

    def load_database_stored_state(self):
        """ Loads stored state from database if it exists. """
        self.logger.info("Loading database stored state")

        # Get stored state from database
        if not StateModel.objects.filter(pk=1).exists():
            self.logger.info("No stored state in database")
            self.config_uuid = None
            return
        stored_state = StateModel.objects.filter(pk=1).first()

        # Load device state
        stored_device_state = json.loads(stored_state.device)

        # Commented this out b/c config uuid loaded from about.json now
        # self.config_uuid = stored_device_state["config_uuid"]

        # Load recipe state
        stored_recipe_state = json.loads(stored_state.recipe)
        self.recipe.recipe_uuid = stored_recipe_state["recipe_uuid"]
        self.recipe.recipe_name = stored_recipe_state["recipe_name"]
        self.recipe.duration_minutes = stored_recipe_state["duration_minutes"]
        self.recipe.start_timestamp_minutes = stored_recipe_state[
            "start_timestamp_minutes"
        ]
        self.recipe.last_update_minute = stored_recipe_state["last_update_minute"]
        self.recipe.stored_mode = stored_recipe_state["mode"]

        # Load peripherals state
        stored_peripherals_state = json.loads(stored_state.peripherals)
        for peripheral_name in stored_peripherals_state:
            self.state.peripherals[peripheral_name] = {}
            if "stored" in stored_peripherals_state[peripheral_name]:
                self.state.peripherals[peripheral_name][
                    "stored"
                ] = stored_peripherals_state[
                    peripheral_name
                ][
                    "stored"
                ]

        # Load controllers state
        stored_controllers_state = json.loads(stored_state.controllers)
        for controller_name in stored_controllers_state:
            self.state.controllers[controller_name] = {}
            if "stored" in stored_controllers_state[controller_name]:
                self.state.controllers[controller_name][
                    "stored"
                ] = stored_controllers_state[
                    controller_name
                ][
                    "stored"
                ]

    def store_environment(self):
        """ Stores current environment state in environment table. """
        EnvironmentModel.objects.create(state=self.state.environment)

    def create_peripheral_managers(self):
        """ Creates peripheral managers. """
        self.logger.info("Creating peripheral managers")

        # Verify peripherals are configured
        if self.config_dict["peripherals"] == None:
            self.logger.info("No peripherals configured")
            return

        # Inintilize simulation parameters
        if os.environ.get('SIMULATE') == "true":
            simulate = True
            mux_simulator = MuxSimulator()
        else:
            simulate = False
            mux_simulator = None

        # Create peripheral managers
        self.peripheral_managers = {}
        for peripheral_config_dict in self.config_dict["peripherals"]:
            self.logger.debug("Creating {}".format(peripheral_config_dict["name"]))

            # Get peripheral setup dict
            peripheral_uuid = peripheral_config_dict["uuid"]
            peripheral_setup_dict = self.get_peripheral_setup_dict(peripheral_uuid)

            # Verify valid peripheral config dict
            if peripheral_setup_dict == None:
                self.logger.critical(
                    "Invalid peripheral uuid in device "
                    "config. Validator should have caught this."
                )
                continue

            # Get peripheral module and class name
            module_name = "device.peripherals.modules." + peripheral_setup_dict[
                "module_name"
            ]
            class_name = peripheral_setup_dict["class_name"]

            # Import peripheral library
            module_instance = __import__(module_name, fromlist=[class_name])
            class_instance = getattr(module_instance, class_name)

            # Create peripheral manager
            peripheral_name = peripheral_config_dict["name"]
<<<<<<< HEAD
            peripheral_manager = class_instance(
                name = peripheral_name, 
                state = self.state, 
                config = peripheral_config_dict, 
                simulate = simulate,
                mux_simulator = mux_simulator,
=======
            if os.environ.get("SIMULATE") == "true":
                simulate = True
            else:
                simulate = False
            peripheral_manager = class_instance(
                peripheral_name, self.state, peripheral_config_dict, simulate
>>>>>>> 06d9d343
            )
            self.peripheral_managers[peripheral_name] = peripheral_manager

    def get_peripheral_setup_dict(self, uuid):
        """ Gets peripheral setup dict for uuid in peripheral setup table. """
        if not PeripheralSetupModel.objects.filter(uuid=uuid).exists():
            return None
        return json.loads(PeripheralSetupModel.objects.get(uuid=uuid).json)

    def spawn_peripheral_threads(self):
        """ Spawns peripheral threads. """
        if self.peripheral_managers == None:
            self.logger.info("No peripheral threads to spawn")
        else:
            self.logger.info("Spawning peripheral threads")
            for peripheral_name in self.peripheral_managers:
                self.peripheral_managers[peripheral_name].spawn()

    def create_controller_managers(self):
        """ Creates controller managers. """
        self.logger.info("Creating controller managers")

        # Verify controllers are configured
        if self.config_dict["controllers"] == None:
            self.logger.info("No controllers configured")
            return

        # Create controller managers
        self.controller_managers = {}
        for controller_config_dict in self.config_dict["controllers"]:
            self.logger.debug("Creating {}".format(controller_config_dict["name"]))

            # Get controller setup dict
            controller_uuid = controller_config_dict["uuid"]
            controller_setup_dict = self.get_controller_setup_dict(controller_uuid)

            # Verify valid controller config dict
            if controller_setup_dict == None:
                self.logger.critical(
                    "Invalid controller uuid in device "
                    "config. Validator should have caught this."
                )
                continue

            # Get controller module and class name
            module_name = "device.controllers.drivers." + controller_setup_dict[
                "module_name"
            ]
            class_name = controller_setup_dict["class_name"]

            # Import controller library
            module_instance = __import__(module_name, fromlist=[class_name])
            class_instance = getattr(module_instance, class_name)

            # Create controller manager
            controller_name = controller_config_dict["name"]
            controller_manager = class_instance(
                controller_name, self.state, controller_config_dict
            )
            self.controller_managers[controller_name] = controller_manager

    def spawn_controller_threads(self):
        """ Spawns controller threads. """
        if self.controller_managers == None:
            self.logger.info("No controller threads to spawn")
        else:
            self.logger.info("Spawning controller threads")
            for controller_name in self.controller_managers:
                self.controller_managers[controller_name].spawn()

    def all_threads_initialized(self):
        """ Checks that all recipe, peripheral, and controller 
            theads are initialized. """
        if self.state.recipe["mode"] == Modes.INIT:
            return False
        elif not self.all_peripherals_initialized():
            return False
        elif not self.all_controllers_initialized():
            return False
        return True

    def all_peripherals_initialized(self):
        """ Checks that all peripheral threads have transitioned from INIT. """
        for peripheral_name in self.state.peripherals:
            peripheral_state = self.state.peripherals[peripheral_name]

            # Check if mode in peripheral state
            if "mode" not in peripheral_state:
                return False

            # Check if mode either init or setup
            if peripheral_state["mode"] == Modes.INIT:
                return False
        return True

    def all_controllers_initialized(self):
        """ Checks that all controller threads have transitioned from INIT. """
        for controller_name in self.state.controllers:
            controller_state = self.state.controllers[controller_name]
            if controller_state["mode"] == Modes.INIT:
                return False
        return True

    def kill_peripheral_threads(self):
        """ Kills all peripheral threads. """

    # TODO this needs work
    # for peripheral_name in self.state.peripherals:
    #    self.state.peripherals[peripheral_name].thread_is_active = False

    def kill_controller_threads(self):
        """ Kills all controller threads. """

    # TODO this needs work
    # for controller_name in self.state.controller:
    #    self.state.controller[controller_name].thread_is_active = False

    def shutdown_peripheral_threads(self):
        """ Shuts down peripheral threads. """
        ...

        # TODO: Fix this

        # for peripheral_name in self.peripherals:
        #     self.periphrals[peripheral_name].commanded_mode = Modes.SHUTDOWN

    def shutdown_controller_threads(self):
        """ Shuts down controller threads. """
        ...

        # TODO: Fix this

        # for controller_name in self.controllers:
        #     self.controllers[controller_name].commanded_mode = Modes.SHUTDOWN

    ################################# Events ######################################

    def process_event(self, request):
        """ Processes an event. Gets request parameters, executes request, returns 
            response. """

        # Get request parameters
        try:
            request_type = request["type"]
            request_value = request["value"]
        except KeyError as e:
            self.logger.exception("Invalid request parameters")
            self.response = {
                "status": 400, "message": "Invalid request parameters: {}".format(e)
            }
            return

        # Execute request
        if request_type == "Load Recipe":
            self.process_load_recipe_event()
        elif request_type == "Start Recipe":
            self.process_start_recipe_event(request_value)
        elif request_type == "Stop Recipe":
            self.process_stop_recipe_event()
        elif request_type == "Reset":
            self.process_reset_event()
        elif request_type == "Configure":
            self.process_configure_event()
        else:
            self.logger.info(
                "Received invalid event request type: {}".format(request_type)
            )

    def process_load_recipe_event(self):
        """ Processes load recipe event. """
        self.logger.critical("Loading recipe")
        self.response = {"status": 200, "message": "Pretended to load recipe"}

    # Also called from the IoTManager command receiver.
    # Need to save the json recipe to the DB first
    # (referenced here by UUID)
    def process_start_recipe_event(self, request_value):
        """ Processes load recipe event. """
        self.logger.debug("Processing start recipe event")

        # TODO: Check for valid mode transition

        # Send start recipe command to recipe thread
        self.recipe.commanded_recipe_uuid = request_value
        self.recipe.commanded_mode = Modes.START

        # Wait for recipe to be picked up by recipe thread or timeout event
        start_time_seconds = time.time()
        timeout_seconds = 10
        while True:
            # Exit when recipe thread picks up new recipe
            if self.recipe.commanded_mode == None:
                self.response = {
                    "status": 200, "message": "Started recipe: {}".format(request_value)
                }
                break

            # Exit on timeout
            if time.time() - start_time_seconds > timeout_seconds:
                self.logger.critical(
                    "Unable to start recipe within 10 seconds. Something is wrong with code."
                )
                self.response = {
                    "status": 500,
                    "message": "Unable to start recipe, thread did not change state withing 10 seconds. Something is wrong with code.",
                }
                break

    # Also called from the IoTManager command receiver.
    def process_stop_recipe_event(self):
        """ Processes load recipe event. """
        self.logger.debug("Processing stop recipe event")

        # TODO: Check for valid mode transition

        # Send stop recipe command
        self.recipe.commanded_mode = Modes.STOP

        # Wait for recipe to be picked up by recipe thread or timeout event
        start_time_seconds = time.time()
        timeout_seconds = 10
        while True:
            # Exit when recipe thread transitions to NORECIPE
            if self.recipe.mode == Modes.NORECIPE:
                self.response = {"status": 200, "message": "Stopped recipe"}
                break

            # Exit on timeout
            if time.time() - start_time_seconds > timeout_seconds:
                self.logger.critical(
                    "Unable to stop recipe within 10 seconds. Something is wrong with code."
                )
                self.response = {
                    "status": 500,
                    "message": "Unable to stop recipe, thread did not change state withing 10 seconds. Something is wrong with code.",
                }
                break

    def process_reset_event(self):
        """ Processes reset event. """
        self.logger.debug("Processing reset event")
        self.response = {"status": 200, "message": "Pretended to reset device"}

    def process_configure_event(self):
        """ Processes configure event. """
        self.logger.debug("Processing configure event")
        self.response = {"status": 200, "message": "Pretended to configure device"}<|MERGE_RESOLUTION|>--- conflicted
+++ resolved
@@ -22,13 +22,11 @@
 # Import IoT communications (to the backend) manager
 from iot.iot_manager import IoTManager
 
-<<<<<<< HEAD
 # Import device simulators
 from device.comms.i2c2.mux_simulator import MuxSimulator
-=======
+
 # Import resource manager
 from resource.resource_manager import ResourceManager
->>>>>>> 06d9d343
 
 # Import database models
 from app.models import StateModel
@@ -718,7 +716,7 @@
             return
 
         # Inintilize simulation parameters
-        if os.environ.get('SIMULATE') == "true":
+        if os.environ.get("SIMULATE") == "true":
             simulate = True
             mux_simulator = MuxSimulator()
         else:
@@ -754,21 +752,19 @@
 
             # Create peripheral manager
             peripheral_name = peripheral_config_dict["name"]
-<<<<<<< HEAD
             peripheral_manager = class_instance(
-                name = peripheral_name, 
-                state = self.state, 
-                config = peripheral_config_dict, 
-                simulate = simulate,
-                mux_simulator = mux_simulator,
-=======
+                name=peripheral_name,
+                state=self.state,
+                config=peripheral_config_dict,
+                simulate=simulate,
+                mux_simulator=mux_simulator,
+            )
             if os.environ.get("SIMULATE") == "true":
                 simulate = True
             else:
                 simulate = False
             peripheral_manager = class_instance(
                 peripheral_name, self.state, peripheral_config_dict, simulate
->>>>>>> 06d9d343
             )
             self.peripheral_managers[peripheral_name] = peripheral_manager
 
